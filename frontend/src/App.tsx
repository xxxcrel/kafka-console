/**
 * Copyright 2022 Redpanda Data, Inc.
 *
 * Use of this software is governed by the Business Source License
 * included in the file https://github.com/redpanda-data/redpanda/blob/dev/licenses/bsl.md
 *
 * As of the Change Date specified in that file, in accordance with
 * the Business Source License, use of this software will be governed
 * by the Apache License, Version 2.0
 */

/* start global stylesheets */
import "./globals.scss";
import "./index.scss";
import "./index-cloud-integration.scss";
import "./assets/fonts/open-sans.css";
import "./assets/fonts/poppins.css";
import "./assets/fonts/quicksand.css";
import "./assets/fonts/kumbh-sans.css";
import "./assets/fonts/inter.css";
/* end global styles */

<<<<<<< HEAD
import { Container, Grid, Sidebar, redpandaToastOptions } from "@redpanda-data/ui";
import { ChakraProvider, redpandaTheme } from "@redpanda-data/ui";
import { observer } from "mobx-react";
import { BrowserRouter } from "react-router-dom";
import RequireAuth from "./components/RequireAuth";
import AppContent from "./components/layout/Content";
import { ErrorBoundary } from "./components/misc/ErrorBoundary";
import { UserProfile } from "./components/misc/UserButton";
import { createVisibleSidebarItems } from "./components/routes";
import { APP_ROUTES } from "./components/routes";
import { isEmbedded, setup } from "./config";
import { uiSettings } from "./state/ui";
import { getBasePath } from "./utils/env";
=======
/* start tailwind styles */
import './globals.css';
/* end tailwind styles */

import { TransportProvider } from '@connectrpc/connect-query';
import { createConnectTransport } from '@connectrpc/connect-web';
import { Container, Grid, Sidebar, redpandaToastOptions } from '@redpanda-data/ui';
import { ChakraProvider, redpandaTheme } from '@redpanda-data/ui';
import { QueryClientProvider } from '@tanstack/react-query';
import { ReactQueryDevtools } from '@tanstack/react-query-devtools';
import { CustomFeatureFlagProvider, useBooleanFlagValue } from 'custom-feature-flag-provider';
import useDeveloperView from 'hooks/use-developer-view';
import { observer } from 'mobx-react';
import { protobufRegistry } from 'protobuf-registry';
import queryClient from 'queryClient';
import { BrowserRouter } from 'react-router-dom';
import RequireAuth from './components/RequireAuth';
import AppContent from './components/layout/Content';
import { ErrorBoundary } from './components/misc/ErrorBoundary';
import HistorySetter from './components/misc/HistorySetter';
import { UserProfile } from './components/misc/UserButton';
import { createVisibleSidebarItems } from './components/routes';
import { APP_ROUTES } from './components/routes';
import {
  addBearerTokenInterceptor,
  checkExpiredLicenseInterceptor,
  getGrpcBasePath,
  isEmbedded,
  setup,
} from './config';
import { uiSettings } from './state/ui';
import { getBasePath } from './utils/env';
>>>>>>> 976bea8c

const AppSidebar = observer(() => {
  const isAiAgentsEnabled = useBooleanFlagValue('enableAiAgentsInConsoleUi');

  const APP_ROUTES_WITHOUT_AI_AGENTS = APP_ROUTES.filter((route) => !route.path.startsWith('/agents'));
  const FINAL_APP_ROUTES = isAiAgentsEnabled ? APP_ROUTES : APP_ROUTES_WITHOUT_AI_AGENTS;

  const sidebarItems = createVisibleSidebarItems(FINAL_APP_ROUTES);

  return (
    <Sidebar items={sidebarItems} isCollapsed={!uiSettings.sideBarOpen}>
      <UserProfile />
    </Sidebar>
  );
});

const App = () => {
  const developerView = useDeveloperView();
  setup({});

  const transport = createConnectTransport({
    baseUrl: getGrpcBasePath(''), // Embedded mode handles the path separately.
    interceptors: [addBearerTokenInterceptor, checkExpiredLicenseInterceptor],
    jsonOptions: {
      typeRegistry: protobufRegistry,
    },
  });

  // Need to use CustomFeatureFlagProvider for completeness with EmbeddedApp
  return (
<<<<<<< HEAD
    <BrowserRouter basename={getBasePath()}>
      <ChakraProvider theme={redpandaTheme} toastOptions={redpandaToastOptions}>
        <ErrorBoundary>
          <RequireAuth>
            {isEmbedded() ? (
              <AppContent />
            ) : (
              <Grid templateColumns="auto 1fr" minH="100vh">
                <AppSidebar />
                <Container width="full" maxWidth="1500px" as="main" pt="8" px="12">
                  <AppContent />
                </Container>
              </Grid>
            )}
          </RequireAuth>
        </ErrorBoundary>
      </ChakraProvider>
    </BrowserRouter>
=======
    <CustomFeatureFlagProvider initialFlags={{}}>
      <BrowserRouter basename={getBasePath()}>
        <HistorySetter />
        <ChakraProvider theme={redpandaTheme} toastOptions={redpandaToastOptions} resetCSS={false}>
          <TransportProvider transport={transport}>
            <QueryClientProvider client={queryClient}>
              <ErrorBoundary>
                <RequireAuth>
                  {isEmbedded() ? (
                    <AppContent />
                  ) : (
                    <Grid templateColumns="auto 1fr" minH="100vh">
                      <AppSidebar />
                      <Container width="full" maxWidth="1500px" as="main" pt="8" px="12">
                        <AppContent />
                      </Container>
                    </Grid>
                  )}
                </RequireAuth>
              </ErrorBoundary>
              <ReactQueryDevtools initialIsOpen={process.env.NODE_ENV !== 'production' && developerView} />
            </QueryClientProvider>
          </TransportProvider>
        </ChakraProvider>
      </BrowserRouter>
    </CustomFeatureFlagProvider>
>>>>>>> 976bea8c
  );
};

export default observer(App);<|MERGE_RESOLUTION|>--- conflicted
+++ resolved
@@ -10,31 +10,16 @@
  */
 
 /* start global stylesheets */
-import "./globals.scss";
-import "./index.scss";
-import "./index-cloud-integration.scss";
-import "./assets/fonts/open-sans.css";
-import "./assets/fonts/poppins.css";
-import "./assets/fonts/quicksand.css";
-import "./assets/fonts/kumbh-sans.css";
-import "./assets/fonts/inter.css";
+import './globals.scss';
+import './index.scss';
+import './index-cloud-integration.scss';
+import './assets/fonts/open-sans.css';
+import './assets/fonts/poppins.css';
+import './assets/fonts/quicksand.css';
+import './assets/fonts/kumbh-sans.css';
+import './assets/fonts/inter.css';
 /* end global styles */
 
-<<<<<<< HEAD
-import { Container, Grid, Sidebar, redpandaToastOptions } from "@redpanda-data/ui";
-import { ChakraProvider, redpandaTheme } from "@redpanda-data/ui";
-import { observer } from "mobx-react";
-import { BrowserRouter } from "react-router-dom";
-import RequireAuth from "./components/RequireAuth";
-import AppContent from "./components/layout/Content";
-import { ErrorBoundary } from "./components/misc/ErrorBoundary";
-import { UserProfile } from "./components/misc/UserButton";
-import { createVisibleSidebarItems } from "./components/routes";
-import { APP_ROUTES } from "./components/routes";
-import { isEmbedded, setup } from "./config";
-import { uiSettings } from "./state/ui";
-import { getBasePath } from "./utils/env";
-=======
 /* start tailwind styles */
 import './globals.css';
 /* end tailwind styles */
@@ -67,7 +52,6 @@
 } from './config';
 import { uiSettings } from './state/ui';
 import { getBasePath } from './utils/env';
->>>>>>> 976bea8c
 
 const AppSidebar = observer(() => {
   const isAiAgentsEnabled = useBooleanFlagValue('enableAiAgentsInConsoleUi');
@@ -98,26 +82,6 @@
 
   // Need to use CustomFeatureFlagProvider for completeness with EmbeddedApp
   return (
-<<<<<<< HEAD
-    <BrowserRouter basename={getBasePath()}>
-      <ChakraProvider theme={redpandaTheme} toastOptions={redpandaToastOptions}>
-        <ErrorBoundary>
-          <RequireAuth>
-            {isEmbedded() ? (
-              <AppContent />
-            ) : (
-              <Grid templateColumns="auto 1fr" minH="100vh">
-                <AppSidebar />
-                <Container width="full" maxWidth="1500px" as="main" pt="8" px="12">
-                  <AppContent />
-                </Container>
-              </Grid>
-            )}
-          </RequireAuth>
-        </ErrorBoundary>
-      </ChakraProvider>
-    </BrowserRouter>
-=======
     <CustomFeatureFlagProvider initialFlags={{}}>
       <BrowserRouter basename={getBasePath()}>
         <HistorySetter />
@@ -144,7 +108,6 @@
         </ChakraProvider>
       </BrowserRouter>
     </CustomFeatureFlagProvider>
->>>>>>> 976bea8c
   );
 };
 
