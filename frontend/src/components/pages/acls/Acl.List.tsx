--- conflicted
+++ resolved
@@ -441,7 +441,9 @@
     <Flex flexDirection="column" gap="4">
       <Box>Roles are groups of ACLs abstracted under a single name. Roles can be assigned to principals.</Box>
 
-      <SearchField
+      <FeatureLicenseNotification featureName="rbac" />
+
+        <SearchField
         width="300px"
         searchText={uiSettings.aclList.rolesTab.quickSearch}
         setSearchText={(x) => (uiSettings.aclList.rolesTab.quickSearch = x)}
@@ -526,89 +528,7 @@
             ]}
           />
         </Box>
-<<<<<<< HEAD
-
-        <FeatureLicenseNotification featureName="rbac" />
-
-        <SearchField
-            width="300px"
-            searchText={uiSettings.aclList.rolesTab.quickSearch}
-            setSearchText={x => (uiSettings.aclList.rolesTab.quickSearch = x)}
-            placeholderText="Filter by name"
-        />
-
-        <Section>
-            <Button
-                data-testid="create-role-button"
-                variant="outline"
-                onClick={() => appGlobal.history.push('/security/roles/create')}
-            >Create role</Button>
-
-            <Box my={4}>
-                <DataTable
-                    data={rolesWithMembers}
-                    pagination
-                    sorting
-                    columns={[
-                        {
-                            id: 'name',
-                            size: Infinity,
-                            header: 'Role name',
-                            cell: (ctx) => {
-                                const entry = ctx.row.original;
-                                return <>
-                                    <ChakraLink as={ReactRouterLink} to={`/security/roles/${encodeURIComponent(entry.name)}/details`}
-                                        textDecoration="none">
-                                        {entry.name}
-                                    </ChakraLink>
-                                </>;
-                            }
-                        },
-                        {
-                            id: 'assignedPrincipals',
-                            header: 'Assigned principals',
-                            cell: (ctx) => {
-                                return <>{ctx.row.original.members.length}</>;
-                            }
-                        },
-                        {
-                            size: 60,
-                            id: 'menu',
-                            header: '',
-                            cell: (ctx) => {
-                                const entry = ctx.row.original;
-                                return (
-                                    <Flex flexDirection="row" gap={4}>
-                                        <button onClick={() => {
-                                            appGlobal.history.push(`/security/roles/${entry.name}/edit`);
-                                        }}>
-                                            <Icon as={PencilIcon} />
-                                        </button>
-                                        <DeleteRoleConfirmModal
-                                            numberOfPrincipals={entry.members.length}
-                                            onConfirm={async () => {
-                                                await rolesApi.deleteRole(entry.name, true);
-                                                await rolesApi.refreshRoles();
-                                                await rolesApi.refreshRoleMembers();
-                                            }}
-                                            buttonEl={
-                                                <button>
-                                                    <Icon as={TrashIcon} />
-                                                </button>
-                                            }
-                                            roleName={entry.name}
-                                        />
-                                    </Flex>
-                                );
-                            }
-                        },
-                    ]}
-                />
-            </Box>
-        </Section>
-=======
       </Section>
->>>>>>> 7941b8a9
     </Flex>
   );
 });
