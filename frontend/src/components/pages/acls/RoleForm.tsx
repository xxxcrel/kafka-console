--- conflicted
+++ resolved
@@ -152,12 +152,8 @@
                 title: `Role ${newRole.response.roleName} successfully ${editMode ? 'updated' : 'created'}`,
               });
 
-<<<<<<< HEAD
-            navigate(`/security/roles/${encodeURIComponent(newRole.roleName)}/details`);
-=======
-              history.push(`/security/roles/${encodeURIComponent(newRole.response.roleName)}/details`);
+              navigate(`/security/roles/${encodeURIComponent(newRole.response.roleName)}/details`);
             }
->>>>>>> a1a69487
           } catch (err) {
             toast({
               status: 'error',
