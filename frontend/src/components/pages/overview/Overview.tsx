--- conflicted
+++ resolved
@@ -21,11 +21,7 @@
 import Section from '../../misc/Section';
 import PageContent from '../../misc/PageContent';
 import './Overview.scss';
-<<<<<<< HEAD
-import { Button, DataTable, Flex, Heading, Icon, Link, SkeletonText, Tooltip } from '@redpanda-data/ui';
-=======
-import { Button, Flex, Heading, Icon, Link, Skeleton, Tooltip } from '@redpanda-data/ui';
->>>>>>> 6aea8899
+import { Button, DataTable, Flex, Heading, Icon, Link, Skeleton, Tooltip } from '@redpanda-data/ui';
 import { CheckIcon } from '@primer/octicons-react';
 import { Link as ReactRouterLink } from 'react-router-dom';
 import React from 'react';
