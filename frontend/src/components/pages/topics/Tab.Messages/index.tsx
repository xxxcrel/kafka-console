--- conflicted
+++ resolved
@@ -44,11 +44,7 @@
 import styles from './styles.module.scss';
 import createAutoModal from '../../../../utils/createAutoModal';
 import { CollapsedFieldProps } from '@textea/json-viewer';
-<<<<<<< HEAD
-import { Alert, AlertIcon, Box, Button, Empty, Code, DataTable, Flex, Input, InputGroup, Link, Menu, MenuButton, MenuItem, MenuList, Modal, ModalBody, ModalCloseButton, ModalContent, ModalFooter, ModalHeader, ModalOverlay, Popover, SearchField, Select, Switch, Tabs as RpTabs, Tag, TagCloseButton, TagLabel, Text, Tooltip, useToast, VStack, AlertDescription, AlertTitle, Heading, Checkbox } from '@redpanda-data/ui';
-=======
-import { Alert, AlertIcon, Button, Empty, Flex, Input, InputGroup, Link, Menu, MenuButton, MenuItem, MenuList, Modal, ModalBody, ModalCloseButton, ModalContent, ModalFooter, ModalHeader, ModalOverlay, Popover, RadioGroup, SearchField, Select, Switch, Tabs as RpTabs, Tag, TagCloseButton, TagLabel, Text, Tooltip, useToast, VStack, Box, AlertDescription, AlertTitle, Heading, Checkbox } from '@redpanda-data/ui';
->>>>>>> 6123ef83
+import { Alert, AlertIcon, Box, Button, Empty, Code, DataTable, Flex, Input, InputGroup, Link, Menu, MenuButton, MenuItem, MenuList, Modal, ModalBody, ModalCloseButton, ModalContent, ModalFooter, ModalHeader, ModalOverlay, Popover, RadioGroup, SearchField, Select, Switch, Tabs as RpTabs, Tag, TagCloseButton, TagLabel, Text, Tooltip, useToast, VStack, AlertDescription, AlertTitle, Heading, Checkbox } from '@redpanda-data/ui';
 import { MdExpandMore } from 'react-icons/md';
 import { SingleSelect } from '../../../misc/Select';
 import { isServerless } from '../../../../config';
