/**
 * Copyright 2022 Redpanda Data, Inc.
 *
 * Use of this software is governed by the Business Source License
 * included in the file https://github.com/redpanda-data/redpanda/blob/dev/licenses/bsl.md
 *
 * As of the Change Date specified in that file, in accordance with
 * the Business Source License, use of this software will be governed
 * by the Apache License, Version 2.0
 */

@use 'sass:math';

/*
    In index.tsx we use ConfigProvider to define theme color(s),
    from which a whole pallete of css-variables become defined.

        --ant-primary-color
        --ant-primary-color-disabled
        --ant-primary-color-hover
        ... (20 more)

    Full list of variables:
        node_modules/antd/dist/antd.variable.css

    In our own components we want to use the same colors that ant-design uses.
    So we define our own css variables and copy the antd values.
*/
$color-brand-secondary: var(--ant-primary-color);
$color-brand-secondary-hover: var(--ant-primary-color-hover);

$color-reload-spinner: var(--ant-primary-6);
$color-reload-spinner-bg: var(--ant-primary-1);

$color-light-background: #F6F6F6;

body {
    margin: 0;
    font-family: -apple-system, BlinkMacSystemFont, "Segoe UI", "Roboto", "Oxygen", "Ubuntu", "Cantarell", "Fira Sans", "Droid Sans", "Helvetica Neue", sans-serif;
    -webkit-font-smoothing: antialiased;
    -moz-osx-font-smoothing: grayscale;
    list-style-type: none;
    background: #f0f2f5;
}

code {
    font-family: source-code-pro, Menlo, Monaco, Consolas, "Courier New", monospace;
}

h2 {
    font-size: 1.4em;
}

b {
    font-weight: 600;
}
@mixin tlrb {
    top: 0;
    left: 0;
    right: 0;
    bottom: 0;
}

@mixin beforeAfter {
    @include tlrb;
    position: absolute;
    content: ' ';
}

// linear interpolation (color)
// returns a value between $a and $b, depending on $t
// $t=0 returns $a
// $t=1 returns $b
@function lerp($a, $b, $t) {
    @return mix($b, $a, $t * 100);
}

.scroll-on-hover-y {
    overflow-y: hidden;
    overflow-x: hidden;
}

.scroll-on-hover-y:hover {
    overflow-y: auto;
    overflow-y: overlay;

    // scrollbar-width: 8px;
    &::-webkit-scrollbar {
        display: block;
        width: 6px;
        // height: 8px;

        // background-color: transparent;
        background-color: hsl(0, 0%, 85%);
    }

    &::-webkit-scrollbar-thumb {
        background: hsl(0, 0%, 55%);
        border-radius: 1px;
    }

    &::-webkit-scrollbar-button {
        display: none;
    }
}

.cell {
    @include tlrb;
    box-sizing: border-box;
    display: block;
    width: 100%;
}

.cell-overflow {
    box-sizing: border-box;
    overflow: hidden;
    text-overflow: ellipsis;
    white-space: nowrap;
}

.cellDiv {
    display: block;
    /* padding-right: 2em; */
    width: 0;
    min-width: 100%;
    overflow: hidden;
    text-overflow: ellipsis;
    white-space: nowrap;
    vertical-align: text-bottom;

    position: relative;

    &.fade::after {
        @include beforeAfter;
        left: unset;
        width: 30px;

        background: linear-gradient(to right, transparent, white);
    }
}


/*
    Fixes for react-json-view
*/
.react-json-view {
    padding-left: 1em;
    font-size: 22px;

    .icon-container {
        position: absolute;
        width: auto;
        transform: translateX(-80%) translateY(-1px);

        .expanded-icon {
            display: inline-block;
            transform: translateX(-1px);
        }

        .collapsed-icon {
            display: inline-block;
            transform: translateX(1px);
        }
    }

    span > .icon-container ~ span {
        display: inline !important;
    }

    .node-ellipsis {
        line-height: 0px !important;
    }

    .object-meta-data {
        user-select: none;
    }

    .variable-value,
    .string-value {
        cursor: pointer !important;
    }
}

// allow copy tooltip to attach to this
.ant-tabs-tabpane {
    position: relative;
}

.dataRefreshButton {
    height: 32px;
    display: inline-flex;
    margin-left: 10px;

    background: $color-reload-spinner-bg;
        color: $color-reload-spinner;

    border-radius: 30px;
    place-content: center;
    place-items: center;
    white-space: nowrap;

    .hoverButton {
        color: currentColor;
        background: transparent;

        &:hover {
                border-color: currentColor;
        }
    }
}

.hoverButton {
    border-color: transparent;
    box-shadow: none;
}

.hoverButton:hover .ant-avatar {
    border-radius: 4px;
    border-top-left-radius: 0px;
    border-bottom-left-radius: 0px;
}

.showOnHover {
    opacity: 0.2;
}

.showOnHover:hover {
    opacity: 1;
}

.spinnerText {
    user-select: none;
    margin-left: 10px;
}

.spinner {
    display: inline-block;
    width: 20px;
    height: 20px;
    border-radius: 100%;

    border: 2px solid transparent;
    border-bottom-color: hsl(14deg, 100%, 50%);
    border-top-color: hsl(14deg, 100%, 50%);
    animation:
        rotateIn 1.2s cubic-bezier(0.25, 0.80, 0.9, 0.9) 0s 1,
        rotate 0.7s linear 1.2s infinite,
        spinnerFadeIn 0.5s ease 0s 1;


    @keyframes rotateIn {
        from {
            transform: rotate(0deg);
        }

        to {
            transform: rotate(1800deg);
        }
    }

    @keyframes rotate {
        from {
            transform: rotate(0deg);
        }

        to {
            transform: rotate(360deg);
        }
    }

    @keyframes spinnerFadeIn {
        from {
            opacity: 0;
            scale: 120%;
        }

        to {
            opacity: 1;
            scale: 100%;
        }
    }
}


.pulsating {
    animation: pulse 0.5s linear 0s infinite;
}

@keyframes pulse {
    from {
        opacity: 1.0;
    }

    50% {
        opacity: 0.5;
    }

    to {
        transform: 1.0;
    }
}

.fadeIn {
    animation: fadeIn 0.4s ease-out;
}

@keyframes fadeIn {
    from {
        opacity: 0;
    }

    to {
        opacity: 1;
    }
}

.menu-divider-group-title {
    color: transparent;
    height: 1px;
    background: #fff2;
    /* margin    : 1em; */
    text-overflow: clip;
    /* font-size : 0; */
    transition: all 0.3s ease-out 0s;
}

.menu-divider {
    color: transparent;
    height: 1px;
    background: #fff2;
    text-overflow: clip;
    transition: all 0.3s ease-out 0s;
    margin: 1em 1em;
}

.cursor-pointer {
    cursor: pointer;
}

.hoverLink:hover {
    cursor: pointer;
    color: var(--ant-primary-color);
}

.pureDisplayRow {
    color: inherit;
}

/* */
/* Table size={'middle} */
/* */
.ant-table-middle {
    /* Header height */
    --headerVertical: 10px;
    /* Row height */
    --padRowHeight: 8px;
    /* Cell horizontal */
    --padCells: 12px;
    /* Outside left/right */
    --padOutside: 16px;
}

.ant-table.ant-table-middle .ant-table-thead > tr > th {
    /* Header: middle (normal + sorter)*/
    padding: var(--headerVertical) var(--padCells);
}

.ant-table.ant-table-middle .ant-table-thead > tr > th:first-child:not(.ant-table-row-expand-icon-cell) {
    /* Header: first (normal + sorter)*/
    padding-left: var(--padOutside);
}

.ant-table.ant-table-middle .ant-table-thead > tr > th:last-child {
    /* Header: last (normal + sorter)*/
    padding-right: var(--padOutside);
}

.ant-table.ant-table-middle .ant-table-thead .ant-table-column-sorters {
    padding: 0;
}

.ant-table.ant-table-middle .ant-table-thead th.ant-table-column-has-sorters {
    padding: var(--headerVertical) var(--padCells);
}

.ant-table.ant-table-middle .ant-table-tbody > tr > td {
    /* Cell: middle */
    padding: var(--padRowHeight) var(--padCells);
}

.ant-table.ant-table-middle .ant-table-tbody > tr > td:first-child:not(.ant-table-row-expand-icon-cell) {
    /* Cell: first */
    padding-left: var(--padOutside);
}

.ant-table.ant-table-middle .ant-table-tbody > tr > td:last-child {
    /* Cell: last */
    padding-right: var(--padOutside);
}

.ant-table-tbody > tr:hover > td {
    transition-duration: 0s, 0s !important;
}

.ant-table-tbody > tr > td {
    transition-duration: 0s, 0s !important;
}

/* never break table headers */
.ant-table-thead > tr > th {
    white-space: nowrap;
}

/* */
/* */
/* Don't clip animated page headers */
.ant-page-header-heading {
    overflow: visible;
}

.ant-table-tbody > tr.ant-table-row:hover > td {
    background-color: unset;
}

td.ant-table-column-sort {
    background-color: unset;
}

.ant-table-tbody > tr.ant-table-row-selected > td {
    background-color: unset;
}

.ant-pagination-total-text {
    font-size: 13px;
    opacity: 0.8;
    transform: translateY(-1px);
}

.ant-pagination-item {
    border-color: transparent;
    background-color: transparent;
}

.ant-table-pagination.ant-pagination {
    margin-bottom: 4px;
}


.ant-pagination-item-active a {
    font-weight: bold;
    cursor: default;
    // does not fit well
    // color: $color-brand-secondary;
    // color: hsl(357deg 95% 72%);
        color: var(--ant-primary-4);
}

.fadeIn3d {
    opacity: 1;
    transform: translateY(0) perspective(10em) rotateX(0) scale(1, 1);
    transition: all 0.15s ease-out;
}

.fadeOut3d {
    opacity: 0;
    transform: translateY(.1em) perspective(6em) rotateX(30deg) scale(0.85, 0.85);
    transition: all 0.1s ease-out;
}

.query-form {
    margin-bottom: 1em;
}

.error-list {
    display: flex;
    flex-direction: column;
    gap: 0.7em;

    padding: 2em;
    margin: 1em 0;
    background: hsla(205, 15%, 90%, 1);
    border-radius: 6px;
}

.codeBox {
    display: inline-block;
    margin: 0;
    padding: 0.1em 0.4em;
        padding-bottom: 0.05em;
    white-space: pre-wrap;
    font-size: 85%;
    font-family: monospace;

    background: rgb(241, 241, 241);
    border: 1px solid rgba(0, 0, 0, 0.06);
    border-radius: 3px;
}

.w100 {
    width: 100%;
}


#mainLayout {
    // border-left: 1px solid #ddd;
    background: #f3f3f3;
}

.sider {
    box-shadow: 0px 0px 6px 0px #00000024;
    transition-timing-function: ease-out;
}

.sideBar {
    display: flex;
    flex: 1;
    flex-direction: column;
    height: 100vh;
    background: white;

    img[alt="logo"] {
        display: block;
        width: 100%;
        max-width: 100%;
        height: 80px;
        margin: auto;
        // padding: 25px;
        padding: 27px 50px 27px 0px;
        transition: all 200ms;
    }

    .titleText {
        position: absolute;
        transition: all 200ms;
        width: 100%;
        font-family: 'Kumbh Sans', sans-serif;
        font-weight: 700;
        text-transform: uppercase;
        letter-spacing: 6px;
        transform: translateX(4px);
        font-size: 1.8rem;
        text-align: center;
        color: hsl(14deg 1% 55% / 55%);
    }
}

.ant-layout-sider-collapsed {
    img[alt="logo"] {
        padding: 25px;
    }
}

.sideBarToggle {
    display: flex;
    flex-direction: column;
    justify-content: center;
    padding: 0;
    height: 40px;
    background: hsla(0, 0%, 50%, 0.07);
    cursor: pointer;

    .icon {
        font-size: 20px;
        color: hsl(0deg 0% 60%);
        transition: color 100ms;
    }

    &:hover .icon {
        color: hsl(0deg 0% 30%);
    }
}



.versionTitle {}

.hoverBorder {
    border-color: transparent;
}

.hoverBorder:hover {
    border-color: unset;
}

.ant-result {
    padding: 1em 2em;
}

.ant-table {
    white-space: nowrap;
}

.whiteSpaceDefault {
    white-space: normal;
}

.nowrap {
    white-space: nowrap;
}

.consumerGroupCompleteID {
    white-space: normal;
    word-break: break-all;
}

.consumerGroupName {
    white-space: nowrap;
}

.consumerGroupSuffix {
    opacity: 0.4;
    white-space: nowrap;
    font-size: 66%;
}

.groupLagDisplayLine {
    font-size: 85%;
    margin-bottom: .2em;
}

.groupLagDisplayLine:not(:last-child) {
    padding-bottom: 0.2em;
    border-bottom: 1px solid #eee;
}

.login {
    display: flex;
    place-content: center;
    place-items: center;
    height: 100vh;
    background: rgb(233, 233, 233);
    font-family: 'Quicksand', sans-serif;
}

.loginContainer {
    width: 970px;
    height: 600px;
    background: #fafafa;
    overflow: overlay;
    box-shadow: 8px 8px 16px 1px rgba(0, 0, 0, 0.15);
    border-radius: 4px;
    display: flex;
    font-size: 22px;
    line-height: 23px;
    /* or 107% */
    display: flex;
    align-items: center;
    color: gray;
}

.loginContainerRight {
    height: 100%;
    display: flex;
    flex-direction: column;
    font-size: 11px;
    color: #fafafa;
    text-align: center;
    font-weight: 500;
    padding: 2rem 0;
}

.loginLeft {
    height: 100%;
    display: flex;
    flex-direction: column;
    justify-content: center;
    padding: 2rem 4rem;
    width: 360px;
}

.loginRight {
    position: relative;
    height: 100%;
    background: linear-gradient(338.72deg, #65686a 0%, #262e34 94.27%) no-repeat;
    // opacity: 0.8;
    flex-grow: 1;
    /* background      : url('assets/pattern.png') repeat-x;
    background-position: bottom; */
    /* background      : linear-gradient(rgba(255, 255, 255, 0.5), rgba(255, 255, 255, 0.5)), url('assets/pattern.png') repeat; */
    overflow-y: hidden;
}

.loginRight::after {
    content: "";
    background: url('assets/pattern3.png') repeat-x 330px bottom;
    background-position-y: 115%;
    mix-blend-mode: hard-light;
    opacity: 0.35;
    zoom: 80%;
    @include tlrb;
    z-index: -1;
}

.loginLogo {
    color: #f5f5f5;
    font-size: 2rem;
    font-weight: 600;
    display: flex;
    place-items: center;
}

.loginButtonList {
    display: flex;
    place-content: center;
    place-items: center;
    margin-top: 1rem;
}

.loginSeperator {
    margin: 0rem 2rem;
    width: 1px;
    min-height: 100px;
    background: rgba(255, 255, 255, 0.287);
}

.loginButton2 {
    cursor: pointer;
    width: 130px;
    height: 85px;
    font-size: 1.5em;
    font-weight: bold;
    color: rgb(255, 255, 255);
    background: $color-brand-secondary;
    border-radius: 2px;
    display: flex;
    place-content: center;
    place-items: center;
    flex-direction: column;
}

.loginButton2 i {
    font-size: 28px;
    transition: all 0.3s ease;
}

.loginButton2:hover {
    color: #fff;
    background: $color-brand-secondary-hover;
    transition: all 0.3s ease;
}

.loginButton2:hover i {
    font-size: 45px;
    color: #fff;
    transition: all 0.3s ease;
}


ul.ant-menu.ant-menu-dark.ant-menu-root.ant-menu-inline,
ul.ant-menu.ant-menu-dark.ant-menu-root.ant-menu-inline-collapsed {

    width: auto;

    display: flex;
    flex-direction: column;
    gap: 6px;

    $baseColor: #828080;
    font-family: 'Poppins', sans-serif;

    li.ant-menu-item {
        display: flex;

        padding: 0 10px !important; // no clue why antd sets padding-left:24px; as inline style...
        border-radius: 5px;
        margin: 0 8px;
        width: auto;
        overflow: visible; // allow hit-test element of the nested link to expand beyond the list item
        font-size: 13px;


        transition:
            width 2000ms,
            color 0ms ease-out,
            background-color 100ms ease;

        color: $baseColor;

        .menuIcon {
            $size: 22px;

            display: inline-flex;
            width: $size;
            margin: 0;
            margin-left: 5px;

            transition:
                margin 200ms ease-out,
                margin-left 200ms ease-out;

            // Safari
            // workaround because safari calculates width as 0 for some reason, 'auto' doesn't work either
            svg {
                width: $size;
            }
        }

        &::before {
            @include tlrb;
            left: -20px;
            right: -20px;
            // background-color: red;
            content: '';
        }

        & > span {
            color: unset; // remove antd default
        }


        &:not(&-disabled):not(&-selected):not([class*="disabled"]) {
            &:hover {
                background: hsla(0, 0%, 50%, 0.07);
                color: $color-brand-secondary;
            }
        }

        &-selected {
            background: hsla(0, 0%, 50%, 0.07);
            font-weight: 500;

            color: $color-brand-secondary;
        }


        &-disabled {
            cursor: default;
            user-select: none;
            opacity: .35;

            color: $baseColor !important;

            a {
                color: $baseColor !important;
            }
        }

        a {
            transition:
                gap 200ms,
                color 50ms ease-out;
        }
    }

    // we don't need a clearfix in our menu
    &::before {
        display: none;
    }
}

ul.ant-menu.ant-menu-dark.ant-menu-root.ant-menu-inline-collapsed {
    li.ant-menu-item {
        // place-content: center;

        a {
            gap: 0px;

            .menuIcon {
                margin-left: 10px;
            }

            &::before {
                display: none;
            }
        }
    }
}




.menu-permission-tooltip {
    user-select: none;
    box-shadow: 0 0 5px 1px #00000047;
    min-width: 203px;

    border-radius: 6px;

    .ant-tooltip-content,
    .ant-tooltip-inner {
        border-radius: 6px !important;
    }

    .ant-tooltip-arrow {
        display: none;
    }
}

.ant-checkbox-wrapper {
    user-select: none;
}

.ant-checkbox-checked .ant-checkbox-inner {
    background-color: var(--ant-primary-color);
    border-color: var(--ant-primary-color-outline);
}

.ant-btn-primary,
.ant-switch-checked {
    background-color: var(--ant-primary-color);
    border-color: transparent;
}

.ant-btn-primary:hover {
    // background-color: hsl(0deg 100% 68%);
    // background-color: transparent;
    border-color: hsl(0deg 100% 65%);
    border-color: var(--ant-primary-color-outline);
    background-color: var(--ant-primary-color-hover);
}

.ant-btn-primary:active {
    border-color: hsl(0deg 100% 45%);
    border-color: var(--ant-primary-color-outline);
    background-color: var(--ant-primary-color-active);
}

.ant-tabs-nav .ant-tabs-tab-active {
    color: var(--ant-primary-color);
    background: $color-light-background !important;
}

.ant-tabs-nav-list {
    width: 100%;
}

.ant-tabs-tab {
    place-content: center;
}

.ant-tabs-ink-bar {
    background-color: var(--ant-primary-color-active);
}

button.ant-btn-circle > i.anticon:only-child {
    transform: translateY(-2px)
}

tr.tombstone {
    /* background: rgba(200, 200, 200, 0.09); */
    color: rgba(0, 0, 0, 0.25);
}

.kowlCard {
    position: relative;
    margin: 0;
    margin-bottom: .75rem;
    padding: 1rem 1.5rem;
    background: #fff;
    border-radius: 2px;
    box-shadow: 0px 3px 3px 1px rgba(0, 0, 0, 0.05);
}

.ant-tabs-nav {
    width: 100%;
}

.ant-tabs-nav > div {
    display: flex;
}

.ant-tabs-nav .ant-tabs-tab {
    flex: 1;
    text-align: center;
}

.expandedMessage {
    .ant-tabs-nav {
        .ant-tabs-tab {
            flex: none;
            padding: 0.6em 3.5em;
        }

        .ant-tabs-tab-active {
            background: none;
        }
    }
}

.overflowYOverlay {
    overflow-y: auto; // set auto by default
    overflow-y: overlay; // if possible, use 'overlay' (even though its deprecated)
}

/* tr td:nth-child(1) {
    padding-left: 30px !important;
}

tr td:nth-last-child(1) {
    padding-right: 30px !important;
} */
.ant-statistic {
    margin-right: 2rem;
}

.noSelect {
    user-select: none;
}

.iconButton {
    // svg[width] {
    //     transform: scale(1);
    // }
    transition-duration: 100ms;
    transition-timing-function: ease-out;
    transition-delay: 0ms;
    color: hsl(0, 0%, 45%);
}

.disableAnimation {
    animation-duration: 0s !important;
}

tr button.ant-btn-link {
    opacity: 0;
}

tr:hover button.ant-btn-link {
    opacity: 1;
}

tr button.ant-dropdown-open {
    opacity: 1;
}

// todo: fix table layout (ellipsis, never greater than min-content, only expand one row to let the table fill its parent, expand in predefined ratios, ...)
tr td.ellipsis {
    position: relative;
}

.ellipsis:before {
    content: '&nbsp;';
    visibility: hidden;
}

.ellipsis span {
    position: absolute;
    left: 0;
    right: 0;
    white-space: nowrap;
    overflow: hidden;
    text-overflow: ellipsis;
}

.ant-table-middle > .ant-table-content > .ant-table-body > table > .ant-table-tbody > tr > td.msgTableActionColumn {
    padding-left: 0;
}

.ant-table.ant-table-middle .ant-table-tbody > tr > td.msgTableActionColumn {
    padding: 0;
}

tr > td.msgTableActionColumn {
    text-align: right;
}

/* Change color of the "filter" button (which changes what columns are displayed)  */
th.msgTableActionColumn .anticon svg {
    min-width: 15px;
}

th.msgTableActionColumn .ant-table-filter-trigger-container {
    /* not sure at all if any of those two lines are a good idea */
    /* background: rgba(0, 0, 0, 0.04); */
    border-left: 1px solid rgba(184, 184, 184, 0.4);
}

.msgTableActionColumn {
    .iconButton {
        color: hsl(0, 0%, 35%);
    }
}

.fill {
    width: 100%;
    height: 100%;
}

.roleTitle {
    margin-bottom: 1em;
    /* padding: 0 8px; */
    cursor: default;
    font-size: .7rem;
    font-weight: 600;
    /* todo: use open sans for all "small text" like labels and small headings */
    font-family: "Open Sans";
    color: rgb(139, 139, 139);
    /* border-bottom: solid 1px rgba(0, 0, 0, 0.1); */
}

.ant-table-thead > tr > th.ant-table-cell.ant-table-row-expand-icon-cell {
    padding: 0px;
}

.ant-table-tbody > tr > td.ant-table-cell.ant-table-row-expand-icon-cell {
    padding: 0px;
}

.ant-table-expand-icon-col {
    width: 1px;
}

button.ant-table-row-expand-icon {
    margin-left: 12px;
    transform: scale(1); // fixes buggy display in firefox
}

/* Fix: make it possible to configure column width */
td .ant-table-cell {
    word-wrap: break-word;
    word-break: break-all;
    white-space: normal;
}

tr.consumerGroupNoMemberAssigned {
    color: rgba(0, 0, 0, 0.3);
}

.labelText {
    margin-bottom: 3px;
    margin-left: 1px;
    line-height: 1.5;
    color: rgba(0, 0, 0, 0.45);
    font-size: 10px;
    font-weight: 600;
    text-transform: uppercase;
    /* background: linear-gradient(90deg, rgba(0, 0, 0, 20%) 5%, rgba(0, 0, 0, 0) 100%) bottom no-repeat;
    background-size: 100% 1px; */
    user-select: none;
}

.ant-space-horizontal {
    flex-wrap: wrap;
}

.ant-tabs .ant-tabs-top-content > .ant-tabs-tabpane,
.ant-tabs .ant-tabs-bottom-content > .ant-tabs-tabpane {
    transition-duration: 0.15s;
    transition-timing-function: ease-out
}

@media only screen and (max-width: 1200px) {
    .ant-statistic-title {
        font-size: 12px;
    }

    .ant-statistic-content {
        font-size: 16px;
        line-height: 1.3;
    }
}

.ant-modal {
    max-height: 80%;
}

.ant-table-column-has-sorters .ant-table-column-sorter {
    color: hsla(0, 0%, 50%, 0.3);
}

.ant-table-column-has-sorters:hover .ant-table-column-sorter {
    color: hsla(0, 0%, 50%, 0.85);
}

.ant-table-column-sorter-up, .ant-table-column-sorter-down {
    &.active {
        // does not fit well
        // color: $color-brand-secondary;
        color: hsl(357deg 84% 75%);
color: var(--ant-primary-4);
    }
}


.messagesSpecialIconButton {
    padding: 0px 15px;
}

.ant-input-group-compact .messagesSpecialIconButton:not(:first-child) {
    border-left: 1px solid hsla(205, 100%, 90%, 0.5);
}

svg {
    display: inline-block;
    height: 100%;
    margin: auto;
}

.ant-popover {
    .ant-popover-content {
        /* popover is too hard to see on white background */
        box-shadow: 0px 0px 4px 1px rgba(0, 0, 0, 0.07);

        .ant-popover-inner {
            .ant-popover-title {
                color: hsl(0deg, 0%, 35%);
            }

            .ant-popover-inner-content {
                color: hsl(0deg, 0%, 45%);
            }
        }
    }
}

.ant-progress-status-active .ant-progress-bg::before {
    /* faster, quadratic ease-out */
    animation: ant-progress-active 0.6s cubic-bezier(0.25, 0.46, 0.45, 0.94) infinite;
}

.ant-progress-success-bg,
.ant-progress-bg {
    // Don't animate progress (looks strange when it goes smoothly from 100% to 0%)
    transition-duration: 0s;
}

.filterTag {
    padding-left: 0;
    cursor: pointer;

    span {
        vertical-align: middle;
        height: 100%
    }
}

.ant-tag.filterTag > .anticon + span {
    margin-left: 0;
}

.filterTag .settingIconFilter,
.filterTag .filterName {
    border-right: 1px solid rgba(184, 184, 184, 0.4);
    padding: 0 6px;
    transition: 0.5 ease;
}

.filterTag .settingIconFilter:hover {
    border-right: 1px solid rgba(184, 184, 184, 0.8);
    background: rgba(206, 206, 206, 0.2);
}

@keyframes ant-progress-active {

    /* improve visibility of animation */
    0% {
        width: 0%;
        opacity: 0;
    }

    10% {
        opacity: 0.6;
    }

    100% {
        width: 100%;
        opacity: 0.2;
    }
}

.ant-message-notice-content {
    /* vertical padding is way too large */
    padding: 4px 16px;
    padding-top: 5px;
    /* shadow is too strong */
    box-shadow: 0 1px 5px 0px rgba(0, 0, 0, 0.12), 0 3px 8px 2px rgba(0, 0, 0, 0.04);
    /* */
    border-radius: 3px;
}

.ant-tooltip {
    font-size: 12px;
    max-width: unset;
    white-space: normal;

    --ant-tooltip-color: hsl(0deg, 0%, 87%);
}


.ant-menu-inline-collapsed-tooltip a {
    color: var(--ant-tooltip-color);
}

.ant-tooltip {
    .ant-tooltip-inner {
        min-height: 20px;
        padding: .5em .75em;
        color: var(--ant-tooltip-color);
        border-radius: 4px;
        background-color: hsla(210, 14%, 20%, 0.9);
        text-align: center;
        font-size: 11px;
        font-family: Verdana, "Segoe UI", Helvetica, sans-serif;
        line-height: 1.5;
    }
}

.ant-tooltip-arrow::before {
    background-color: hsla(210, 14%, 20%, 0.9);
    width: 8px;
    height: 8px;
}

.quickTable {
    text-align: initial;
}

/* Helper classes */
.displayNone {
    display: none;
}

.marginTop1em {
    margin-top: 1em;
}

.marginTop05em {
    margin-top: .5em;
}

.h3 {
    font-weight: 500;
    padding-right: .5em;
    color: rgba(0, 0, 0, 0.85);
    font-size: 1.17em;
}

.inlineFlex {
    display: inline-flex;
}

.marginRight05em {
    margin-right: .5em;
}

.marginRight1em {
    margin-right: 1em;
}

.code-editor-textarea {
    outline: none;
}

.verticalCenter {
    vertical-align: middle;
}

.verticalCenter:before {
    content: '';
    display: inline-block;
    vertical-align: middle;
    height: 100%;
}

.svgCenter {
    display: inline-block;
    vertical-align: middle;
    margin-top: -20px;
    margin-bottom: -20px;
    margin-left: -3px;
    margin-right: -3px;
}

.messageSearchFilterBar .ant-tag {
    padding: 0px 10px;
    border-radius: 50px;
}

.resourceLabel {
    font-weight: 600;
    font-size: 100%;
    color: hsl(0, 0%, 30%);
    font-family: "Open Sans";
    cursor: default;
}

.resourceName {
    text-transform: capitalize;
    font-weight: bold;
    font-size: 90%;
    padding-bottom: 2px;
    display: inline-block;
    padding: 0px 3px;
}

.resourceLabelSub {
    color: #606060;
}

.permissionsList {
    display: flex;
    flex-wrap: wrap;
    width: 100%;
}

/* Permission "Actions" */
.permissionsList span {
    margin-right: 3px;
    margin-top: 2px;
    padding: 1px 8px;
    font-size: 85%;
    text-transform: capitalize;
    border-radius: 20px;
    background: rgba(124, 211, 255, 0.35);
    color: hsl(208, 32%, 55%);
    border-width: 0;
}

.joinerOr {
    font-size: 80%;
    font-weight: bolder;
    padding-bottom: 4px;
    margin: 0 3px;
    padding: 0 1px;
    font-family: sans-serif;
    text-transform: lowercase;
    background: transparent;
}

.permissionRegex span.codeBox {
    padding: 2px 4px;
    font-size: 12px;
    color: hsl(0, 0%, 40%);
    background: rgb(219, 219, 219);
    border-width: 0px;
}

// .ant-collapse-borderless {
//     background-color: #f7fafc;
// }

.ant-collapse > .ant-collapse-item > .ant-collapse-header {
    padding: 6px;
    padding-left: 40px;
}

.roleBindingId {
    font-size: 70%;
    font-weight: 600;
    color: #aaa;
    display: flex;
}

.expander {
    background: none;

    .ant-collapse-item {
        border: 0;
    }
}

// arrows are not centered by default (maybe it has something to do with the font size of the title, or other elements in there?)
div.ant-collapse.ant-collapse-borderless > div > div > span {
    // top: 0px;
    padding: 0px 0 0 !important;
}

.ant-collapse > .ant-collapse-item > .ant-collapse-header .ant-collapse-arrow {
    top: 2px;
}

.subjectListExpander .ant-collapse-header .ant-collapse-arrow {
    // top: 0px;
    // padding-top:0px;
}

.ant-collapse.ant-collapse-ghost {

    display: flex;
    flex-direction: column;
    gap: 6px;


    .ant-collapse-header {
        padding-left: 20px;

        .ant-collapse-arrow {
            left: 2px;
        }
    }

    .ant-collapse-content-box {
        padding: 6px 9px !important;
        padding-bottom: 2em !important;
    }

    .ant-collapse-item {
        & > .ant-collapse-header:hover {
            background: hsl(203deg, 20%, 97%);
            border-radius: 5px;
            transition: background-color 0ms;
        }

        & > .ant-collapse-header .issuesTag {
            margin-top: 2px;
            padding: 0px 6px;
            border-radius: 4px;

            border: 1px solid red;
            background: #f20;
            color: #fff;
            font-size: 0.75em;

            user-select: none;

            // default hidden
            opacity: 0;
            transform: translateX(6px);
            transition:
                transform 150ms ease-out,
                opacity 150ms ease-out;
        }

        &.hasErrors > .ant-collapse-header .issuesTag {
            opacity: 1;
            transform: translateX(0);
        }
    }


}


.subjectListExpander {
    font-size: 85%;
    padding: 0;
}

.subjectListExpander.ant-collapse > .ant-collapse-item > .ant-collapse-header {
    padding: 0 0 0 24px;
    border-radius: 3px;
    /* border: 1px transparent solid; */
    color: #777;
}

.subjectListExpander.ant-collapse > .ant-collapse-item > .ant-collapse-header:hover {
    /* border-color: hsla(205, 100%, 50%, 0.15); */
    transition-duration: 0ms;
    background-color: hsla(0, 0%, 0%, 0.08);
}

.subjectListExpander.ant-collapse > .ant-collapse-item > .ant-collapse-header span[role=img] {
    left: 8px;
    font-size: 10px;
}

.tableRowHighlightSpecial {
    background-color: rgba(255, 187, 0, 0.185);
}

.popoverSmall {
    .ant-popover-inner-content {
        /* reduced from 12 16 */
        padding: 8px 16px;
        font-size: 85%;
    }

    .ant-popover-title {
        min-height: 10px;
        font-size: 90%;
    }

    .ant-popover-inner {
        border-radius: 4px;
    }
}

.pageTitle {
    /* background: rgba(255, 0, 0, 0.089); */
}

.ant-breadcrumb {
    /* don't allow wrapping */
    white-space: nowrap;

    a {
        display: inline-block;
        padding: 4px 5px;
        transition-duration: 0ms;

        :hover {
            background-color: #97d4ff3f;
            border-radius: 5px;
        }
    }
    ol {
        align-items: center;
    }
}

.ant-page-header.has-breadcrumb {
    padding-top: 18px;
}

.ant-breadcrumb-separator {
    margin: 0px;
    display: inline-block;
    vertical-align: middle;
}

.userPreferencesButton {
    opacity: 0.8;
    transition-duration: 150ms;
    transition-timing-function: ease-out;
    color: #888;
    background-color: hsla(216, 20%, 92%, 1);
}

.userPreferencesButton:hover {
    opacity: 1;
    background-color: #fff;
}

.userPreferencesButton .octicon {
    transform: rotateZ(45deg);
}

.ant-select-item:not(:last-of-type) {
    border-bottom: 2px solid white;
}
.ant-select-item-option-active:not(.ant-select-item-option-disabled) {
    background-color: $color-light-background;
    color: $color-brand-secondary;
}
.ant-select-item-option-selected:not(.ant-select-item-option-disabled) {
    background-color: $color-light-background;
    color: $color-brand-secondary;
}

.ant-menu-item,
.ant-select-item,
.ant-select-item-option {
    transition-duration: 0ms;
}

.ant-select-dropdown {
    /* transition-duration: 0ms; */
    animation-timing-function: cubic-bezier(0.19, 1, 0.22, 1);
    animation-duration: 100ms;
}

.ant-modal.preferencesDialog {
    width: 75% !important;
    max-width: 700px;
    height: auto;
    max-height: 85%;
    display: inline-flex;
    justify-content: center;
    padding: 0;
}

.preferencesDialog {
    *[display=flex] {
        max-height: 100%;
    }

    .ant-modal-content {
        display: flex;
        flex-direction: column;
        flex-grow: 1;
    }

    .ant-modal-body {
        flex-grow: 1;
    }

    .ant-menu-vertical .ant-menu-item {
        height: 32px;
        line-height: 32px;
    }

    .ant-menu-vertical .ant-menu-item:not(:last-child) {
        margin-bottom: 2px;
    }

    input.ant-input,
    .ant-input-number-input {
        padding: 3px 8px;
    }

    .ant-input-number {
        width: auto;
        height: 30px;
    }

}

.smallText {
    font-family: "Open Sans", sans-serif;
    font-size: 10.5px;
    padding-left: 2px;
    color: hsla(0, 0%, 40%, 1);
    cursor: default;
}

.hideStatsBarButton {
    opacity: 0;
    transition: opacity 150ms;
    color: #888;
    display: flex;
    position: absolute;
    width: 25px;
    height: 25px;
    padding: 5px;
    border-radius: 32px;
    transform: translate(-27px, -20px);

    &:hover {
        background: var(--ant-primary-2);
        color: var(--ant-primary-6);
    }

    svg {
        vertical-align: baseline;
    }
}

.statisticsBar {
    &:hover {
        .hideStatsBarButton {
            opacity: 1;
        }
    }

    .ant-row {
        row-gap: 1em;
        flex-wrap: nowrap;
        white-space: nowrap;

        overflow-x: hidden;

        &::after {
            @include beforeAfter;
            left: unset;
            width: 80px;

            background: linear-gradient(to right, transparent, white);
        }
    }
}

.filterTagDisabled {
    color: rgba(46, 46, 46, 0.66);
    background: rgba(46, 46, 46, 0.1);
    .filterName {
        text-decoration: line-through black;
    }
}

.ant-alert-info {
    border: 1px solid hsl(220, 19%, 90%);
    background: hsl(220, 19%, 98%);
}

.messageHeaders {
    border-bottom: 1px solid #ddd;

    thead th.ant-table-cell {
        background: hsla(0deg, 0%, 0%, 0.04);
        padding-top: .5em !important;
        padding-bottom: .5em !important;
    }
}

.noPadding .ant-table-cell {
    padding: 0 !important;

    div.error {
        background: #ffc8c8;
        padding: 8px 16px;
    }

    div.brokerConfigView {
        padding: 16px 16px 8px 16px;

        // .ant-descriptions-bordered.ant-descriptions-small .ant-descriptions-item-label, .ant-descriptions-bordered.ant-descriptions-small .ant-descriptions-item-content
        .ant-descriptions-row {

            .ant-descriptions-item-label,
            .ant-descriptions-item-content {
                padding: 6px 16px;
                border-bottom: 1px solid hsl(228, 20%, 92%);
            }

            .ant-descriptions-item-label {
                background: hsl(220, 19%, 95%);
                border-right: 1px solid hsl(228, 20%, 90%);
            }

            .ant-descriptions-item-content {
                white-space: pre-wrap;
                word-break: break-all;
                background: hsl(220, 19%, 97%);
            }
        }

        .brokerConfigViewSettings {
            .ant-radio-button-wrapper {
                height: 28px;
                line-height: 26px;
                padding: 0px 14px;
            }
        }
    }

    .codeBox {
        background: hsl(0, 45%, 80%, );
    }
}

.topicDeleteModal {
    .ant-alert {
        margin-bottom: 1rem;
    }

    .ant-modal-footer {
        border-top: none;
    }
}

.topicDocumentation {
    padding: 0 16px;

    p {
        margin-left: 2px;
    }

    h1 {
        font-size: 1.5rem;
    }

    h2,
    h3,
    h4,
    h5,
    h6 {
        margin-top: 0.8em;
    }

    pre {
        padding: 12px;
        font-family: monospace;
        font-size: 14px;
        line-height: 1.45;
        color: #333;
        background-color: #f5f8fb;
        border-radius: 3px;
        overflow: auto;
    }

    table {
        margin-bottom: 16px;

        td,
        th {
            padding: 6px 13px;
            border: 1px solid hsl(210deg, 7%, 86%);
        }

        th {
            font-weight: 600;
        }

        th,
        tr:nth-child(2n) {
            background-color: #f5f8fb;
        }
    }
}

.breadcrumbLast {
    display: inline-flex;
    margin-left: .5rem;
    height: 1px;
    font-size: 125%;
    font-weight: 700;
    vertical-align: middle;
    padding-bottom: 6px;
    align-items: center;

    cursor: default;
}

.radioOptionGroup {
    $borderRadius: 6px;

    width: 100%;
    display: flex;
    flex-direction: column;

    border: 1px solid hsl(0deg, 0%, 94%);
    border-radius: $borderRadius;

    user-select: none;

    & > .ant-radio-wrapper {
        display: flex;
        align-items: center;
        padding: 10px 20px;
        padding-bottom: 16px;
        margin: 0;
        display: inline-block;

        // & span:nth-child(1) {
        //     display: inline-block;
        // }

        transition: background-color, border-color, box-shadow;
        transition-duration: 200ms;
        transition-timing-function: ease-out;

        & > span:nth-child(2) {
            display: contents;
        }

        &::after {
            display: none !important;
        }
    }

    & > .ant-radio-wrapper:first-child {
        border-radius: $borderRadius $borderRadius 0px 0px;
    }

    & > .ant-radio-wrapper:last-child {
        border-radius: 0px 0px $borderRadius $borderRadius;
    }

    & > .ant-radio-wrapper:not(:last-child) {
        border-bottom: 1px solid hsl(0deg, 0%, 94%);
    }

    & > .ant-radio-wrapper:hover:not(.ant-radio-wrapper-checked) {
        background: hsl(0deg, 0%, 99%);
    }

    & > .ant-radio-wrapper-checked {
        background: hsl(198deg, 100%, 98%);
        box-shadow: 0px 0px 2px 1px hsla(209deg, 100%, 55%, 0.66);
        z-index: 1;
    }

}



.waitingForMessagesText {
    animation: waitingForMessagesTextPulse 1.5s ease-in-out 0s infinite;
}

@keyframes waitingForMessagesTextPulse {
    0% {
        color: inherit;
    }
    100% {
        color: inherit;
    }
}

.ant-message-notice-content {
    position: relative;
}

.waitingForMessagesBox::before {
    @include beforeAfter;

    border-radius: 4px;
    box-shadow: 0 0 8px 4px #7e8a93b0;

    animation: waitingForMessagesBoxPulseShadow 1.5s ease-in-out 0s infinite;
}

@keyframes waitingForMessagesBoxPulseShadow {
    0% {
        box-shadow: 0 0 4px 1px hsla(206deg, 10%, 85%, 50%);
    }

    50% {
        box-shadow: 0 0 8px 2px #7e8a93b0;
    }

    100% {
        box-shadow: 0 0 4px 1px hsla(206deg, 10%, 85%, 50%);
    }
}

.reassignPartitions {
    .ant-steps-item-custom {
        user-select: none;

        .ant-steps-item-icon > .ant-steps-icon {
            font-size: 20px;
        }
    }

    .ant-table-expanded-row th {
        cursor: default;
    }

    .ant-table-expanded-row > td {
        &::before {
            content: ' ';
            display: block;
            position: absolute;
            box-shadow: 0px 0px 3px 0px #000000;
            top: 1px;
            left: 2px;
            right: 2px;
            bottom: 0px;
            z-index: -1;
            border-radius: 2px;
        }

        border-radius: 1px;
    }

    // section
    .currentReassignments {
        display: flex;
        place-items: center;
        margin-bottom: .5em;
        gap: .5em;

        .title {
            font-size: 1.17em;
            font-weight: 500;
            color: hsla(0deg, 0%, 0%, 85%);
            margin-left: .2em;
            padding-bottom: 2px;
        }

        button {
            background: hsla(210deg, 100%, 56%, 0.05);

            &:hover {
                background: hsl(210deg, 80%, 95%);
            }
        }
    }

    .errorPartition td {
        background: #ff8d002e !important;
        color: #0005;
    }
}

.nestedTable .ant-table-container tr {

    &:nth-child(2n+1) {
        background: hsl(0deg, 0%, 98%) !important;
    }

    & > th {
        padding: 8px 2px !important;
    }

    & > td {
        padding: 3px 2px !important;
    }
}

// Hide scrollbar when it's not needed
.ant-table-body {
    overflow-y: auto !important;
}


.brokerTagList {
    display: inline-flex;
    gap: 1px;
    border-radius: 4px;
    background: hsl(0deg, 0%, 85%);

    .broker-tag {
        display: inline-flex;

        position: relative;
        border: none;
        // font-size: 13px;
        font-weight: 500;
        user-select: none;
        // padding: 1px 9px;
        margin: 0;
        padding: 1px 12px;
        border-radius: 0;
        background: hsl(207deg, 10%, 95%);
        color: hsl(0deg, 0%, 45%);

        &.leader {
            &::after {
                @include beforeAfter;

                border-radius: 3px;

                border: 0px solid hsl(0deg, 0%, 60%);
                border-bottom-width: 2px;
            }
        }

        &:hover {
            opacity: 1;
        }

        &.offline {
            background: hsl(0deg, 80%, 76%);
            color: hsl(0deg, 80%, 25%);
        }

        &.added {
            // background: hsl(111deg, 82%, 69%);
            color: hsl(111deg, 100%, 34%);

            &::after {
                @include beforeAfter;

                border-radius: 3px;

                border: 0px solid hsl(105deg, 100%, 40%);
                border-bottom-width: 2px;
            }

            // &::before {
            //     content: '+';
            //     position: absolute;
            //     top: -3px;
            //     left: 1px;

            //     width: 14px;
            //     height: 14px;
            //     background: hsl(9deg, 0%, 66%);
            //     border-radius: 100%;

            //     display: flex;
            //     place-content: center;
            //     place-items: center;

            //     color: white;
            //     font-family: 'Open Sans';
            //     font-size: 15px;
            //     font-weight: bold;

            //     padding-bottom: 2px;
            // }

        }

        &.removed {
            color: hsl(15deg, 75%, 60%);
            // box-shadow: inset #ff7054 0px 0px 2px 1px;

            &::after {
                @include beforeAfter;

                border-radius: 3px;

                border: 0px solid hsl(16deg, 100%, 50%);
                border-bottom-width: 2px;
            }
        }

        &:first-child {
            border-top-left-radius: 3px;
            border-bottom-left-radius: 3px;
        }

        &:last-child {
            border-top-right-radius: 3px;
            border-bottom-right-radius: 3px;
        }

        // The number inside
        span {
            padding: 0 2px;
        }
    }
}

table tr th.ant-table-selection-column,
table tr td.ant-table-selection-column {
    width: 1px;
    min-width: 0;
}

.ant-picker-time-panel-column > li.ant-picker-time-panel-cell .ant-picker-time-panel-cell-inner {
    padding: 0 0 0 14px;
    text-align: unset;
}

mark {
    padding: 1px;
    background-color: hsl(54deg, 100%, 50%);
}

.ant-input-suffix {
    span.ant-input-clear-icon {
        position: relative;

        &::before {
            content: ' ';
            display: block;
            position: absolute;
            top: -66%;
            right: -66%;
            bottom: -66%;
            left: -66%;

            // background: #f004;
        }
    }
}


.partitionReassignmentSpinner {
    display: inline-block;
    width: 15px;
    height: 15px;
    border-radius: 100%;

    vertical-align: text-bottom;
    margin-bottom: 1px;

    border: 2px solid hsl(0, 0%, 85%);
    border-bottom-color: var(--ant-primary-color);
    border-top-color: var(--ant-primary-color);
    animation: rotate 1.5s linear 0s infinite;

    @keyframes rotate {
        from {
            transform: rotate(0deg);
        }

        to {
            transform: rotate(360deg);
        }
    }
}

.ant-table-filter-trigger {
    width: 30px;
        border-radius: 4px;
    transition: background-color ease-out 0.1s;
    color: hsl(0deg, 0%, 66%);
        justify-content: center;
        align-items: center;

        background: hsl(208deg 0% 96%);

    &.active {
        background: hsl(208deg, 100%, 93%);
        //    mix-blend-mode: luminosity;
    }

    &:hover {
        background: hsl(0deg, 0%, 89%);
        //     mix-blend-mode: luminosity;


        .tableFilterIcon {
            color: hsl(0deg, 0%, 60%);
        }
    }

                                                                                                                                                                                                                                                                                                                                                                                                                                                                                                                                                                                                                                                                                                                                                                                                                                                                                                                                                                                                                                                                                                                                                                                                                                                                                                                                                                                                                                                                                                                                                                                                                                                                                                                                                                                                                                                                                                                                                                                                                                                                                                                                                                                                                                                                                                                                                                                                                                                                                                                                                                                                                                                                                                                                                                                                                                                                                                                                                                                                                                                                                                                                                                                                                                                                                                                                                                                                                                                                                                                                                                                                                                                                                                                                                                                                                                                                                                                                                                                                                                                                                                                                                                                                                                                                .tableFilterIcon {
        position: absolute;
        inset: 0px;
            display: flex;
            justify-content: center;
            border-radius: 4px;

            font-size: 15px;

        &.active {
            background: hsl(208deg, 100%, 93%);
            color: $color-brand-secondary;
        }
    }
}

.ant-table-filter-dropdown {
    box-shadow:
        0px 1px 3px 1px rgba(0, 0, 0, 0.05),
        0px 2px 4px 2px rgba(0, 0, 0, 0.06),
        0px 1px 5px 2px rgba(0, 0, 0, 0.10);
    border-radius: 3px;
}


.ant-table.ant-table-middle .ant-table-thead .ant-table-filter-column-title {
    padding-right: 3em;
}

.tableInlineSearchBox {
    .ant-input-affix-wrapper {
        // transform-origin: right 50%;
        transform-origin: center center;
        // ease-out ^3
        animation: visible 120ms cubic-bezier(0.19, 1, 0.22, 1) 0ms 1;

        $zoom: 0.96;
        $aspectRatio: 5;
        $initialScale: $zoom, (($zoom - 1) * $aspectRatio) + 1;


        @keyframes visible {
            from {
                opacity: 0;
                // transform: scale(0.95, 0.8) perspective(900px) rotateX(45deg) translateY(8px);
                transform: scale($initialScale);
            }

            to {
                opacity: 1;
                // transform: scale(1.0) perspective(900px) rotateX(0deg) translateY(0px);
                transform: scale(1);
            }
        }

    }
}

.devOnly {
    padding: 1em;
    background: hsl(53deg, 100%, 80%);
}


// table
.activeReassignments {

    // slow animation of progress bar
    .ant-progress-status-active .ant-progress-bg::before {
        animation: ant-progress-active 2.5s cubic-bezier(0.25, 0.46, 0.45, 0.94) infinite;
    }

    // make rows appear clickable
    tr {
        cursor: pointer;

        &:hover {
            color: var(--ant-primary-color);
            background: hsl(205, 100%, 98%);
        }
    }
}





// Container for text that has the tooltip
.tooltip {
    position: relative;
    display: inline-block; // don't expand to fill the container

    // Text shown in the bubble
    .tooltiptext {
        position: absolute;
        z-index: 1;
        visibility: hidden;
        min-width: 60px;

        padding: .5em .75em;
        border-radius: 4px;

        background-color: hsla(210, 14%, 20%, 0.9);
        color: hsl(0, 0%, 87%);
        text-align: center;

        font-size: 11px;
        font-family: Verdana, 'Segoe UI', Tahoma, Geneva, sans-serif;
        line-height: 1.5;

        // position at top
        bottom: 100%;
        left: 50%;
        transform: translateX(-50%);

        // animate
        opacity: 0;
        transition: opacity 150ms 300ms;


        // make tooltip not instantly dissapear when trying to copy from it
        &::after {
            $space: -6px;

            content: ' ';
            position: absolute;
            top: $space;
            left: $space;
            bottom: $space;
            right: $space;
            z-index: -1;
            background: transparent;
        }

    }

    &:hover .tooltiptext {
        visibility: visible;
        opacity: 1;
    }

    code {
        background: hsl(210deg, 8%, 35%);
        border-radius: 2px;
        padding: 2px 4px;
        line-height: 2;
    }
}

.nbspSeparator {
    white-space: nowrap;
    font-size: 66%;
}

.ant-modal-content {
    border-radius: 4px;

    .ant-modal-header {
        border-radius: 4px;
    }

    .ant-modal-footer {
        button {
            min-width: 8em;
        }
    }
}


.groupDetails {
    .iconButton {
        position: relative;
        display: inline-block;
        color: #9EA6B2;
        width: 20px;
        height: 20px;

        &::after {
            @include beforeAfter;
            border-radius: 2px;
            background-color: transparent;
            margin: -4px;
        }

        // unless disabled...
        &:not(.disabled) {

            // darker color on hover
            &:hover {
                color: #6d727a;

                &::after {
                    background-color: #0001;
                }
            }

            // slight background when pressed
            &:active {
                &::after {
                    background-color: #0002;
                }
            }
        }

        cursor: pointer;
    }
}

// disabled iconButtons use 0.6 opacity
.iconButton.disabled {
    opacity: 0.6;
    cursor: not-allowed;
}

// iconButton in a table row is invisible unless hovered
tr:not(:hover) .iconButton {
    opacity: 0;
}


$easeInQuad: cubic-bezier(0.550, 0.085, 0.680, 0.530);
$easeInCubic: cubic-bezier(0.550, 0.055, 0.675, 0.190);
$easeInSine: cubic-bezier(0.470, 0.000, 0.745, 0.715);
$easeInExpo: cubic-bezier(0.950, 0.050, 0.795, 0.035);
$easeInCirc: cubic-bezier(0.600, 0.040, 0.980, 0.335);

$easeOutQuad: cubic-bezier(0.250, 0.460, 0.450, 0.940);
$easeOutCubic: cubic-bezier(0.215, 0.610, 0.355, 1.000);
$easeOutSine: cubic-bezier(0.390, 0.575, 0.565, 1.000);
$easeOutExpo: cubic-bezier(0.190, 1.000, 0.220, 1.000);
$easeOutCirc: cubic-bezier(0.075, 0.820, 0.165, 1.000);

$easeInOutQuad: cubic-bezier(0.455, 0.030, 0.515, 0.955);
$easeInOutCubic: cubic-bezier(0.645, 0.045, 0.355, 1.000);
$easeInOutSine: cubic-bezier(0.445, 0.050, 0.550, 0.950);
$easeInOutExpo: cubic-bezier(1.000, 0.000, 0.000, 1.000);
$easeInOutCirc: cubic-bezier(0.785, 0.135, 0.150, 0.860);

.crossFade {
    $fadeTimeIn: 400ms;
    $fadeTimeOut: 400ms;
    $fadeTimeHeight: 200ms;

    outline: solid red 2px;

    &-enter {
        position: absolute;
        opacity: 0;
        transform: translateX(-20px) scale(1);
    }


    &-enter-active {
        opacity: 1;

        transition:
            opacity $fadeTimeIn $easeOutCirc,
            transform $fadeTimeIn $easeOutCirc;

        transform: translateX(0) scale(1);
    }

    &-leave {
        position: absolute;
        opacity: 1;
        transform: translateX(0em) scale(1);
    }

    &-leave-active {
        opacity: 0;
        transform: translateX(10px) scale(1);

        transition:
            opacity $fadeTimeOut $easeOutCirc,
            transform $fadeTimeOut $easeOutCirc;
    }


    &-height {
        transition:
            height $fadeTimeHeight $easeOutCirc,
            width $fadeTimeHeight $easeOutCirc;
    }
}


// Reduce paddings for small table
.ant-table.ant-table-small .ant-table-title,
.ant-table.ant-table-small .ant-table-footer,
.ant-table.ant-table-small .ant-table-thead > tr > th,
.ant-table.ant-table-small .ant-table-tbody > tr > td,
.ant-table.ant-table-small tfoot > tr > th,
.ant-table.ant-table-small tfoot > tr > td {
    padding: 6px 8px;
}

.consumerGroupModal {
    &-edit {
        // edit dialog
    }

    &-delete {
        // delete dialog
    }

    .ant-collapse-content-box {
        padding: 8px;
    }

    .ant-table.ant-table-small {

        .ant-table-tbody,
        .ant-table-thead {
            & > tr {

                &.unchanged {
                    color: rgba(0, 0, 0, 0.3);
                }

                & > th.ant-table-cell {
                    padding-left: 10px;
                }

                & > td {
                    padding-top: 5px;
                    padding-bottom: 5px;

                    &:first-child {
                        padding-left: 16px;
                    }
                }

            }
        }


    }

    .ant-table-wrapper {
        .ant-pagination {
            // curent antd has a bug: pagination position 'none' has no effect, so we fix it in css
            display: none;
        }
    }


}

.ant-table.ant-table-small .ant-table-title,
.ant-table.ant-table-small .ant-table-footer,
.ant-table.ant-table-small .ant-table-thead > tr > th,
.ant-table.ant-table-small .ant-table-tbody > tr > td,
.ant-table.ant-table-small tfoot > tr > th,
.ant-table.ant-table-small tfoot > tr > td {
    // color: red;
}


// when a some container containing a radio button is animated,
// it sometimes causes the inner part (the "dot") of a radio button to become misaligned
// adding a perspective transform fixes it (wtf chrome? just do it correctly like firefox...)
.ant-radio-inner {
    transform: perspective(1px);
}

.footer {
    display: flex;
    flex-direction: column;
    justify-content: center;
    align-items: center;

    gap: 10px;
    padding: 0;
    padding-top: 3em;
    padding-bottom: 8px;
    margin-top: auto;

    color: hsl(216deg, 11%, 66%);

    .links {
        display: flex;
        grid-gap: 1em;
        gap: 1em;
        font-size: 27px;

        a {
            display: flex;
            align-items: center;
            width: auto;
            height: 1em;
            aspect-ratio: 1;
        }

        .anticon {
            cursor: pointer;

            color: hsl(216deg, 11%, 66%);

            &:hover {
                color: hsl(216deg, 11%, 50%);
            }
        }

                                                                                                                                                                                                                                                                                                                                                                                                                                                                                                                                                                                                                                                                                                                                                                                                                                                                                                                                                                                                                                                                                                                                                                                                                                                                                                                                                                                                                                                                                                                                                                                                                                                                                                                                                                                                                                                                                                                                                                                                                                                                                                                                                                                                                                                                                                                                                                                                                                                                                                                                                                                                                                                                                                                                                                                                                                                                                                                                                                                                                                                                                                                                                                                                                                                                                                                                                                                                                                                                                                                                                                                                                                                                                                                                                                                                                                                                                                                                                                                                                                                                                                                                                                                                                                                                                                                                                                                                                                                                                                                                                                                                                                                                                                                                                                                                                                                                                                                                                                                                                                                                                                                                                                                                                                                                                                                                                                                                                                                                                                                                                                                                                                                                                                                                                                                                                                                                                                                                                                                                                                                                                                                                                                                                                                                                                                                                                                                                                                                                                                                                                                                                                                                                                                                                                                                                                                                                                                                                                                                                                                                                                                                                                                                                                                                                                                                                                                                                                                                                                                                                                                                                                                                                                                                                                                                                                                                                                                                                                                                                                                                                                                                                                                                                                                                                                                                                                                                                                                                                                                                                                                                                                                                                                                                                                                                                                                                                                                                                                                                                                                                                                                                                                                                                                                                                                                                                                                                                                                                                                                                                                                                                                                                                                                                                                                                                                                                                                                                                                                                                                                                                                                                                                                                                                                                                                                                                                                                                                                                                                                                                                                                                                                                                                                                                                                                                                                                                                                                                                                                                                                                                                                                                                                                                                                                                                                                                                                                                                                                                                                                                                                                                                                                                                                                                                                                                                                                                                                                                                                                                                                                                                                                                                                                                                                                                                                                                                                                                                                                                                                                                                                                                                                                                                                                                                                                                                                                                                                                                                                                                                                                                                                                                                                                                                                                                                                                                                                                                                                                                                                                                                                                                                                                                                                                                                                                                                                                                                                                                                                                                                                                                                                                                                                                                                                                                                                                                                                                                                                                                                                                                                                                                                                                                                                                                                                                                                                                                                                                                                                                                                                                                                                                                                                                                                                                                                                                                                                                                                                                                                                                                                                                                                                                                                                                                                                                                                                                                                                                                                                                                                                                                                                                                                                                                                                                                                                                                                                                                                                                                                                                                                                                                                                                                                                                                                                                                                                                                                                                                                                                                                                                                                                                                                                                                                                                                                                                                                                                                                                                                                                                                                                                                                                                                                                                                                                                                                                                                                                                                                                                                                                                                                                                                                                                                                                                                                                                                                                                                                                                                                                                                                                                                                                                                                                                                                                                                                                                                                                                                                                                                                                                                                                                                                                                                                                                                                                                                                                                                                                                                                                                                                                                                                                                                                                                                                                                                                                                                                                                                                                                                                                                                                                                                                                                                                                                                                                                                                                                                                                                                                                                                                                                                                                                                                                                                                                                                                                                                                                                                                                                                                                                                                                                                                                                                                                                                                                                                                                                                                                                                                                                                                                                                                                                                                                                                                                                                                                                                                                                                                                                                                                                                                                                                                                                                                                                                                                                                                                                                                                                                                                                                                                                                                                                                                                                                                                                                                                                                                                                                                                                                                                                                                                                                                                                                                                                                                                                                                                                                                                                                                                                                                                                                                                                                                                                                                                                                                                                                                                                                                                                                                                                                                                                                                                                                                                                                                                                                                                                                                                                                                                                                                                                                                                                                                                                                                                                                                                                                                                                                                                                                                                                                                                                                                                                                                                                                                                                                                                                                                                                                                                                                                                                                                                                                                                                                                                                                                                                                                                                                                                                                                                                                                                                                                                                                                                                                                                                                                                                                                                                                                                                                                                                                                                                                                                                                                                                                                                                                                                                                                                                                                                                                                                                                                                                                                                                                                                                                                                                                                                                                                                                                                                                                                                                                                                                                                                                                                                                                                                                                                                                                                                                                                                                                                                                                                                                                                                                                                                                                                                                                                                                                                                                                                                                                                                                                                                                                                                                                                                                                                                                                                                                                                                                                                                                                                                                                                                                                                                                                                                                                                                                                                                                                                                                                                                                                                                                                                                                                                                                                                                                                                                                                                                                                                                                                                                                                                                                                                                                                                                                                                                                                                                                                                                                                                                                                                                                                                                                                                                                                                                                                                                                                                                                                                                                                                                                                                                                                                                                                                                                                                                                                                                                                                                                                                                                                                                                                                                                                                                                                                                                                                                                                                                                                                                                                                                                                                                                                                                                                                                                                                                                                                                                                                                                                                                                                                                                                                                                                                                                                                                                                                                                                                                                                                                                                                                                                                                                                                                                                                                                                                                                                                                                                                                                                                                                                                                                                                                                                                                                                                                                                                                                                                                                                .anticon-github {
            // github is the only logo that doesn't have built-in padding, looks out of place
            font-size: calc(100% - 1px);
        }
    }

    .versionText {
        display: flex;
        flex-direction: row;
        align-items: center;
        gap: 2em;

        white-space: nowrap;

        .versionGitData {
            font-family: monospace;
            text-transform: uppercase;
            font-size: 110%;
        }

        font-family: "Kumbh Sans", sans-serif;
        font-size: 12px;
        // font-weight: 600;
        line-height: normal;
    }
}

.profile {
    display: flex;
    align-items: center;
    height: 62px;
    flex-shrink: 0;

    padding: 0 18px;
    gap: 11px;

    border-top: 1px solid;
        border-bottom: 1px solid;
        border-color: hsl(216deg, 21%, 93%);
        background: hsl(0deg 0% 97% / 50%);
    font-family: 'Poppins', sans-serif;
    cursor: pointer;
    user-select: none;

    transition: all 250ms;

    $avatarSize: 34px;

    .avatar {

        border-radius: 200px;
        overflow: hidden;

        min-width: $avatarSize;
        width: $avatarSize;
        max-width: $avatarSize;

        image-rendering: crisp-edges;
        image-rendering: -webkit-optimize-contrast;

        transition: all 200ms;

        img {
            max-height: 100%;
            max-width: 100%;
            object-fit: scale-down;
        }

    }


    .text {
        font-weight: 300;
        white-space: nowrap;
        max-width: 100%;

        overflow: hidden;

        transition:
            max-width 200ms,
            opacity 300ms;

        .userName {
            max-width: 100%;
            font-size: 12.5px;
            color: hsl(0deg 0% 50%);
            padding-bottom: 1px;

            overflow: hidden;
            text-overflow: ellipsis;
        }

        .prefText {
            max-width: 100%;
            font-size: 11.5px;
            color: hsl(218, 11%, 60%);
        }
    }

    &:hover {
        background: hsl(0deg 0% 95%);
    }

    @at-root .ant-layout-sider-collapsed & {

        background-color: transparent;

        .avatar {
            margin-left: 6px;
        }

        .text {
            // display: none;
            max-width: 0px;
            opacity: 0;
        }
    }

}

.avatarDropdown {
    animation-duration: 100ms;
}

.userMenu {
    display: flex;
    flex-direction: column;
    min-width: 180px;

    padding-bottom: 3px;
    padding-top: 3px;

    background-color: #fff;
    border-radius: 2px;

    font-family: 'Poppins', sans-serif;
    font-weight: 400;

    box-shadow: 0px 0px 10px 0px rgba(0, 0, 0, 0.26);

    .divider {
        height: 1px;
        width: 100%;
        margin: 3px 0px;
        background-color: hsl(215deg, 21%, 93%);

        pointer-events: none;
        cursor: default;
    }

    .menuItem {
        padding: 6px 14px;

        font-size: 13px;
        font-weight: 400;
        color: hsl(0, 0%, 25%);

        cursor: pointer;
        transition: background-color 100ms ease;

        &:hover {
            background-color: hsl(215deg, 21%, 90%);
        }
    }

    .header {
        pointer-events: none;
        padding: 8px 14px;
    }
}

// The inline view thing in the Messages table (value column), that contains all the 'preview results'
.previewTags {
    display: inline-flex;
    column-gap: 12px;
    row-gap: 2px;

    .previewTag {
        display: inline-flex;
        place-items: center;
        gap: 4px;

        .path {
            font-family: monospace;
            font-size: x-small;
            padding: 3px 6px;
            margin-top: 2px;

            border-radius: 10px;
            background: hsl(0deg, 0%, 90%);
            color: hsl(0deg, 0%, 30%);
        }

    }

    &-single {
        // one row for all results, overflow is just hidden
    }

    &-wrap {
        // simple wrapping
        flex-wrap: wrap;
    }

    &-rows {
        // new row for each result
        flex-direction: column;
    }
}

.previewTagsList {
    padding: .5em;
    border-radius: 4px;
    background: rgba(200, 205, 210, 0.16);

    max-height: 300px;
    overflow: hidden;
    overflow-y: auto;

    .moveHandle {
        display: inline-flex;
        align-self: stretch;
        place-items: center;
        width: 28px;
        margin-left: 2px;
        padding-top: 1px;

        color: hsl(0deg, 0%, 58%);
    }

    .description {
        padding-left: 8px;
        font-size: 12px;
        color: hsl(0deg, 0%, 40%);
    }

    input.ant-select-selection-search-input {
        height: 21px;
    }

    .inlineButton {
        display: inline-flex;
        align-self: stretch;
        place-items: center;
        width: 26px;

        color: hsl(0deg, 0%, 58%);
        cursor: pointer;
    }
}

.previewTagsSettings {
    display: flex;
    flex-wrap: wrap;
    column-gap: 16px;
    row-gap: 8px;

    .ant-radio-group {
        .ant-radio-button-wrapper {
            padding: 0 12px;
            height: 26px;

            line-height: 24px;
        }
    }
}

.globHelpGrid {
    display: grid;
    grid-auto-rows: auto;
    grid-template-columns: auto auto auto;
    gap: 2px 18px;

    align-items: center;
    margin-top: 1em;
    margin-bottom: .2em;

    // Title Bold
    .h {
        font-weight: 500;
    }

    // Pattern
    .c1 {}

    // Example results fade out
    .c2 {
        position: relative;
        max-width: 220px;

        font-family: monospace;
        font-size: small;

        overflow: hidden;
        text-overflow: clip;
        white-space: nowrap;

        $maskImg: linear-gradient(to left,
            transparent,
            white 40px,
            white);
        mask-image: $maskImg;
        -webkit-mask-image: $maskImg;

        mask-repeat: no-repeat;
        mask-position: right;
    }

    .c3 {
        max-width: 300px;

        font-size: 12px;
    }

    // First and last columns get padding
    .h:first-of-type,
    .c1 {
        padding-left: 8px;
    }

    .rowSeparator {
        height: 1px;
        background: hsl(0deg, 0%, 92%);
        grid-column-end: span 3;
    }

    .titleRowSeparator {
        @extend .rowSeparator;
        margin-top: 2px;
    }
}

.linkBtn {
    cursor: pointer;
    color: var(--ant-primary-color);

    &:hover {
        text-decoration: solid underline;
    }

    &.disabled {
        opacity: 0.5;
        color: black;
        pointer-events: none;
    }
}

.inlineSeparator {
    display: inline-block;

    height: 16px;
    width: 1px;
    margin-top: 2px;
    margin-bottom: 2px;

    background: hsl(0deg, 0%, 80%);
}

.connectorsTable,
.tasksTable {
    tr:hover {
        .hoverLink {
            // text-decoration: solid underline;
            text-decoration-color: #444;

            &:hover {
                text-decoration-color: unset;
            }
        }
    }
}

.connectorLogo {
    width: 100%;
    height: 100%;
    object-fit: contain;

    transform: translateZ(0); // fixes images becoming blurry when downscaled (for whatever reason)
}

.filterCheckbox {
    &::after {
        @include beforeAfter();
        width: 100%;
        height: 100%;

    }
}

.capitalize {
    text-transform: capitalize;
}

.dynamicInputs {
    display: grid;
    row-gap: 1.5em;
    column-gap: 1.2em;

    grid-template-columns: 1fr 1fr 1fr;
    // grid-template-columns: 1fr 1fr 1fr 1fr 1fr 1fr;

    // max-width: 950px;
    align-items: end;


    .none {
        opacity: 0.5;
    }

    .short {
        grid-column: span 1;
    }

    .medium {
        grid-column: span 2;
    }

    .long {
        grid-column: span 3;
    }


    .ant-input-number,
    .ant-select {
        width: 100%;
    }
}

.inputWrapper {
    position: relative;
    display: inline-block;
    width: 100%;

    &::after {
        @include beforeAfter();
        pointer-events: none;

        border: 1px solid hsl(0deg, 100%, 65%);
        box-shadow: 0px 0px 3px 1px #ffaeae;
        border-radius: 2px;

        opacity: 0;
        $scaleY: 1.5;
        $scaleFactor: 20;
        $scaleX: math.div($scaleY - 1, $scaleFactor) + 1;

        transform: scale($scaleX, $scaleY);

        transition: opacity 150ms ease-out,
            transform 250ms ease-out;
    }

    .validationFeedback {
        position: absolute;
        z-index: 1;
        min-width: 10px;

        // position at top
        top: 100%;
        left: 0px;
        transform: translateY(-30%);
        padding: 3px 4px 2px 4px;

        // style
        background: hsla(0deg, 100%, 87%, 0.80);
        color: hsl(0deg, 100%, 50%);

        border-radius: 0px 0px 2px 2px;

        font-size: 11px;
        font-family: Verdana, 'Segoe UI', Tahoma, Geneva, sans-serif;
        line-height: 1.5;
        word-break: break-all;

        // animate
        opacity: 0;
        transition: opacity 150ms ease-out,
            transform 250ms ease-out;

        user-select: none;


        // Single line, unless clicked
        white-space: nowrap;
        overflow: hidden;
        text-overflow: ellipsis;
        max-width: 100%;

        &:active {
            white-space: normal;
            overflow: visible;
        }

        .errorCount {
            display: inline-block;
            padding: 0px 4px;
            padding-bottom: 1px;
            margin-inline-end: 4px;

            transform: translateY(-1px);

            background: hsl(5deg, 100%, 50%);
            color: white;
            border-radius: 16px;
            font-size: 10px;
        }
    }

    &.hasError {
        background: red;

        &::after {
            transform: scale(1);
            opacity: 1;
        }

        .validationFeedback {
            transform: translateY(0);
            opacity: 1;
        }
    }

}

.dynamicInputs > div {

    .importanceTag {

        // Can't find a style that looks good and doesn't overload the UI at the moment.
        display: none;

        margin-left: auto;

        margin-top: 2px;
        padding: 1px 6px;
        border-radius: 4px;

        font-size: 0.7em;
        font-weight: 500;

        user-select: none;
        text-transform: capitalize;

        // default hidden
        // opacity: 0.66;
        opacity: 1;
        transition:
            opacity 300ms ease-out;

        &.high {
            // background: #f20;
            // color: #fff;
            // background: #fff;
            color: rgba(0, 123, 255, 0.726);
            background: rgba(0, 123, 255, 0.1);

        }

        &.medium {
            // background: #f20;
            // color: #fff;
        }

        &.low {
            background: rgba(119, 119, 119, 0.035);
            color: #777;

            // font-style: italic;
        }
    }

    &:hover,
    &:focus-within {
        .importanceTag {
            opacity: 1;
        }
    }

}


.stringList {
    display: flex;
    flex-direction: column;
    // gap: .5em;

    .createEntryRow {
        display: flex;
        gap: .5em;
        align-items: center;
        height: 29px;

        margin: 6px 0px;

        & > input,
        & > button {
            height: 100%;
        }
    }

    .reorderableList {

        .draggableItem {
            display: flex;
            align-items: center;
            gap: 4px;

            background: hsl(0deg, 0%, 97%);

            height: 32px;
            // padding: 0px 4px;
            border-radius: 3px;
            overflow: hidden;

            margin-bottom: 4px;

            .dragHandle {
                display: inline-flex;
                align-self: stretch;

                place-items: center;
                width: 28px;
                margin-left: 2px;
                padding-top: 1px;
                color: hsl(0deg, 0%, 70%);

                transform: scale(0.8);
            }

            input {
                height: 28px;
                // margin-right: 4px;
            }


            // Normal
            .ghostInput:not(:focus-within) {

                border-color: transparent;
                background-color: transparent;

                transition:
                    border-color 350ms ease-out,
                    background-color 100ms ease-out;
            }

            // Hover
            .ghostInput:hover:not(:focus-within) {
                cursor: pointer;
                border-radius: 2px;
            }

            // Active
            .ghostInput {

                transition:
                    border-color 80ms ease-out,
                    background-color 80ms ease-out;
            }


            .deleteButton {
                display: inline-flex;
                align-self: stretch;
                place-items: center;
                width: 32px;
                // margin-right: 4px;
                padding-right: 2px;

                color: hsl(0deg, 0%, 70%);
                cursor: pointer;

                opacity: 0; // only visible on hover
                transition: opacity 300ms;

                & > svg {
                    transform: scale(1.1);
                }

                &:hover {
                    color: hsl(0, 0%, 45%);
                    background: hsl(0, 0%, 95%);
                }
            }

            &:hover > .deleteButton {
                opacity: 1;
                transition: opacity 120ms;
            }
        }



    }
}

.ant-btn[disabled] {
    cursor: default !important;
}

.inputHintTooltip > .ant-tooltip-content {
    .ant-tooltip-arrow {
        display: none;
    }

    .ant-tooltip-inner {
        padding: 4px 8px;
        background-color: hsla(210deg, 14%, 25%, 90%);
        box-shadow: 0 3px 6px 0px rgba(0, 0, 0, 0.12), 0 2px 10px 0 rgba(0, 0, 0, 0.19);
    }
}


.monaco-editor.vs {
    .decorationsOverviewRuler {
        opacity: 1;
        background: #eee;

        position: relative;

        border-left: 1px solid #0001;
        box-sizing: content-box;
    }

    .margin-view-overlays {
        border-right: solid 1px #0001;
    }

    // .cursors-layer>.cursor { }
    .view-overlays {
        .bracket-match {
            // box-shadow: #384e608c 0 0 2px 0px;
        }
    }
}

.noArrow .ant-popover-arrow {
    display: none;
}

.publishMessagesModal {}

.kowlEditor {
    flex-grow: 1;

    border: 1px solid hsl(0deg, 0%, 90%);
    border-radius: 2px;
}



.ant-result-icon {
    margin-bottom: 8px;
}

.ant-result-content {
    padding: 20px 30px;
    background-color: hsl(0deg 0% 95%);
    max-height: 250px;
    overflow-y: auto;
}

.ant-modal-body {
    padding-top: 1em;
    padding-bottom: 1em;
}

.editorLoading {
    position: absolute;
    top: 0;
    bottom: 0;
    left: 0;
    right: 0;
    display: flex;
    flex-grow: 1;
    align-items: center;
    justify-content: center;
    font-weight: 600;
    font-size: 1.4em;
    color: transparent;
    background: #00000008;
    animation: .5s ease-out .1s fadein;
}

@keyframes fadein {
    from {
        color: white;
    }

    to {
        color: hsl(0deg 0% 80%);
    }
}

.configPropDescription {
    font-style: italic;
    font-size: 12px;
    padding-left: 1em;
    padding-right: 2em;
    border-left: 3px solid hsl(0deg 0% 85%);
    color: hsl(208deg 3% 50%);
    background: #f7f7f7;

    &.unknownConfigProp {
        opacity: 0.7;
        background: hsl(0deg 100% 97%);
        color: hsl(0deg 50% 59%);
        border-color: hsl(0deg 100% 85%);
    }
}

.inputGroup {
    display: inline-flex;
    flex-grow: 1;

    > input.ant-input,
    > div.ant-select,
    > .ant-btn-default,
    > .ant-btn-primary {
        margin-right: -1px;
        flex-grow: 1;
        width: auto;

        &:not(:first-child) {
            border-top-left-radius: 0;
            border-bottom-left-radius: 0;
        }

        &:not(:last-child) {
            border-top-right-radius: 0;
            border-bottom-right-radius: 0;
        }

        &:hover,
        &:focus-within {
            z-index: 1;
        }
    }
}

.labelText {
    width: 100%;
    // display: inline-block;
    // padding-bottom: 3px;
    // padding-left: 1px;
    position: relative;

    &.required label::before {
        @include beforeAfter();
        content: '*';
        width: 5px;
        font-size: 16px;
        color: red;
        top: -2px;
        left: -9px;
    }
}

.createTopicModal {
    .labelText {
        // color: rgb(0 0 0 / 60%);
        font-size: 10px;
    }
}

.ant-select-selection-placeholder,
input::placeholder {
    font-style: italic;
}

.numericInput {
    $numericInputBtnSize: 26px;
    padding-right: 0;

    .ant-input-suffix, .ant-input-prefix {
        // min-width: 18px;

        .btnWrapper {
            display: flex;
            align-items: center;
            justify-content: center;
            margin-right: 1px;
            gap: 1px;

            user-select: none;
        }

        .stepBtn {
            width: $numericInputBtnSize;
            position: relative;
            display: flex;
            align-items: center;
            justify-content: center;

            color: rgb(0 0 0 / 40%);

            cursor: pointer;

            > svg {
                transform: scale(0.8) translate(1px, 0);
            }

            transition: all ease-out 150ms;

            &:hover {
                color: $color-brand-secondary;

                &::after {
                    background: hsl(207deg 7% 76% / 14%);
                }
            }

            // larger hit-test
            &::after {
                content: ' ';
                position: absolute;
                inset: -6px 0;
                border-radius: 2px;
                // background: #ff000030;
                // background: #40a9ff30;
            }
        }
    }

    .ant-input-affix-wrapper-disabled,
    &.ant-input-affix-wrapper-disabled,
    &:not(:hover) {
        .stepBtn {
            opacity: 0;
            pointer-events: none;
            cursor: default;
        }
    }
}
<<<<<<< HEAD
.iconSelectOption {
    display: flex;
    align-items: center;
    gap: 6px;

    svg {
        height: 1.0em;
        margin: 0;
    }
}

.aclOperationSelect {
    .ant-select-selector {
        border-radius: 100px !important;
        padding-inline: 10px !important;
        // different padding on right side because icons unfortunately have built-in padding
        padding-right: 12px !important;
        // strangely the element already has some flex props properly configured, but it doesn't have display set
        display: flex;

        height: 25px !important;

        .ant-select-selection-item{
            display:flex;
            line-height: normal;
        }
    }

    &:not(.ant-select-borderless) .ant-select-selector {
        background: hsla(0, 0%, 100%, 0.75);
    }

    .ant-select-disabled svg {
        filter: grayscale(0.5);
        opacity: .5;
    }

    &:not(:hover) {
        .ant-select-selector {
            background: transparent !important;
            border-color: transparent !important;
        }
=======
.expiringLicenses {
    margin: 1em;
    padding: 0.5em;
    border: solid 2px #e142267a;
    background: #e1422638;
    color: #ff2f00;
    font-weight: 500;

    list-style: none;

    li::before {
        content: '-';
        margin: .5em;
>>>>>>> 550e3d7a
    }
}<|MERGE_RESOLUTION|>--- conflicted
+++ resolved
@@ -54,6 +54,7 @@
 b {
     font-weight: 600;
 }
+
 @mixin tlrb {
     top: 0;
     left: 0;
@@ -192,7 +193,7 @@
     margin-left: 10px;
 
     background: $color-reload-spinner-bg;
-        color: $color-reload-spinner;
+    color: $color-reload-spinner;
 
     border-radius: 30px;
     place-content: center;
@@ -204,7 +205,7 @@
         background: transparent;
 
         &:hover {
-                border-color: currentColor;
+            border-color: currentColor;
         }
     }
 }
@@ -452,7 +453,7 @@
     // does not fit well
     // color: $color-brand-secondary;
     // color: hsl(357deg 95% 72%);
-        color: var(--ant-primary-4);
+    color: var(--ant-primary-4);
 }
 
 .fadeIn3d {
@@ -486,7 +487,7 @@
     display: inline-block;
     margin: 0;
     padding: 0.1em 0.4em;
-        padding-bottom: 0.05em;
+    padding-bottom: 0.05em;
     white-space: pre-wrap;
     font-size: 85%;
     font-family: monospace;
@@ -828,10 +829,10 @@
             user-select: none;
             opacity: .35;
 
-            color: $baseColor !important;
+            color: $baseColor  !important;
 
             a {
-                color: $baseColor !important;
+                color: $baseColor  !important;
             }
         }
 
@@ -917,7 +918,7 @@
 
 .ant-tabs-nav .ant-tabs-tab-active {
     color: var(--ant-primary-color);
-    background: $color-light-background !important;
+    background: $color-light-background  !important;
 }
 
 .ant-tabs-nav-list {
@@ -1167,7 +1168,7 @@
         // does not fit well
         // color: $color-brand-secondary;
         color: hsl(357deg 84% 75%);
-color: var(--ant-primary-4);
+        color: var(--ant-primary-4);
     }
 }
 
@@ -1583,6 +1584,7 @@
             border-radius: 5px;
         }
     }
+
     ol {
         align-items: center;
     }
@@ -1618,10 +1620,12 @@
 .ant-select-item:not(:last-of-type) {
     border-bottom: 2px solid white;
 }
+
 .ant-select-item-option-active:not(.ant-select-item-option-disabled) {
     background-color: $color-light-background;
     color: $color-brand-secondary;
 }
+
 .ant-select-item-option-selected:not(.ant-select-item-option-disabled) {
     background-color: $color-light-background;
     color: $color-brand-secondary;
@@ -1742,6 +1746,7 @@
 .filterTagDisabled {
     color: rgba(46, 46, 46, 0.66);
     background: rgba(46, 46, 46, 0.1);
+
     .filterName {
         text-decoration: line-through black;
     }
@@ -1952,6 +1957,7 @@
     0% {
         color: inherit;
     }
+
     100% {
         color: inherit;
     }
@@ -2237,13 +2243,13 @@
 
 .ant-table-filter-trigger {
     width: 30px;
-        border-radius: 4px;
+    border-radius: 4px;
     transition: background-color ease-out 0.1s;
     color: hsl(0deg, 0%, 66%);
-        justify-content: center;
-        align-items: center;
-
-        background: hsl(208deg 0% 96%);
+    justify-content: center;
+    align-items: center;
+
+    background: hsl(208deg 0% 96%);
 
     &.active {
         background: hsl(208deg, 100%, 93%);
@@ -2260,14 +2266,14 @@
         }
     }
 
-                                                                                                                                                                                                                                                                                                                                                                                                                                                                                                                                                                                                                                                                                                                                                                                                                                                                                                                                                                                                                                                                                                                                                                                                                                                                                                                                                                                                                                                                                                                                                                                                                                                                                                                                                                                                                                                                                                                                                                                                                                                                                                                                                                                                                                                                                                                                                                                                                                                                                                                                                                                                                                                                                                                                                                                                                                                                                                                                                                                                                                                                                                                                                                                                                                                                                                                                                                                                                                                                                                                                                                                                                                                                                                                                                                                                                                                                                                                                                                                                                                                                                                                                                                                                                                                                .tableFilterIcon {
+    .tableFilterIcon {
         position: absolute;
         inset: 0px;
-            display: flex;
-            justify-content: center;
-            border-radius: 4px;
-
-            font-size: 15px;
+        display: flex;
+        justify-content: center;
+        border-radius: 4px;
+
+        font-size: 15px;
 
         &.active {
             background: hsl(208deg, 100%, 93%);
@@ -2663,7 +2669,7 @@
             }
         }
 
-                                                                                                                                                                                                                                                                                                                                                                                                                                                                                                                                                                                                                                                                                                                                                                                                                                                                                                                                                                                                                                                                                                                                                                                                                                                                                                                                                                                                                                                                                                                                                                                                                                                                                                                                                                                                                                                                                                                                                                                                                                                                                                                                                                                                                                                                                                                                                                                                                                                                                                                                                                                                                                                                                                                                                                                                                                                                                                                                                                                                                                                                                                                                                                                                                                                                                                                                                                                                                                                                                                                                                                                                                                                                                                                                                                                                                                                                                                                                                                                                                                                                                                                                                                                                                                                                                                                                                                                                                                                                                                                                                                                                                                                                                                                                                                                                                                                                                                                                                                                                                                                                                                                                                                                                                                                                                                                                                                                                                                                                                                                                                                                                                                                                                                                                                                                                                                                                                                                                                                                                                                                                                                                                                                                                                                                                                                                                                                                                                                                                                                                                                                                                                                                                                                                                                                                                                                                                                                                                                                                                                                                                                                                                                                                                                                                                                                                                                                                                                                                                                                                                                                                                                                                                                                                                                                                                                                                                                                                                                                                                                                                                                                                                                                                                                                                                                                                                                                                                                                                                                                                                                                                                                                                                                                                                                                                                                                                                                                                                                                                                                                                                                                                                                                                                                                                                                                                                                                                                                                                                                                                                                                                                                                                                                                                                                                                                                                                                                                                                                                                                                                                                                                                                                                                                                                                                                                                                                                                                                                                                                                                                                                                                                                                                                                                                                                                                                                                                                                                                                                                                                                                                                                                                                                                                                                                                                                                                                                                                                                                                                                                                                                                                                                                                                                                                                                                                                                                                                                                                                                                                                                                                                                                                                                                                                                                                                                                                                                                                                                                                                                                                                                                                                                                                                                                                                                                                                                                                                                                                                                                                                                                                                                                                                                                                                                                                                                                                                                                                                                                                                                                                                                                                                                                                                                                                                                                                                                                                                                                                                                                                                                                                                                                                                                                                                                                                                                                                                                                                                                                                                                                                                                                                                                                                                                                                                                                                                                                                                                                                                                                                                                                                                                                                                                                                                                                                                                                                                                                                                                                                                                                                                                                                                                                                                                                                                                                                                                                                                                                                                                                                                                                                                                                                                                                                                                                                                                                                                                                                                                                                                                                                                                                                                                                                                                                                                                                                                                                                                                                                                                                                                                                                                                                                                                                                                                                                                                                                                                                                                                                                                                                                                                                                                                                                                                                                                                                                                                                                                                                                                                                                                                                                                                                                                                                                                                                                                                                                                                                                                                                                                                                                                                                                                                                                                                                                                                                                                                                                                                                                                                                                                                                                                                                                                                                                                                                                                                                                                                                                                                                                                                                                                                                                                                                                                                                                                                                                                                                                                                                                                                                                                                                                                                                                                                                                                                                                                                                                                                                                                                                                                                                                                                                                                                                                                                                                                                                                                                                                                                                                                                                                                                                                                                                                                                                                                                                                                                                                                                                                                                                                                                                                                                                                                                                                                                                                                                                                                                                                                                                                                                                                                                                                                                                                                                                                                                                                                                                                                                                                                                                                                                                                                                                                                                                                                                                                                                                                                                                                                                                                                                                                                                                                                                                                                                                                                                                                                                                                                                                                                                                                                                                                                                                                                                                                                                                                                                                                                                                                                                                                                                                                                                                                                                                                                                                                                                                                                                                                                                                                                                                                                                                                                                                                                                                                                                                                                                                                                                                                                                                                                                                                                                                                                                                                                                                                                                                                                                                                                                                                                                                                                                                                                                                                                                                                                                                                                                                                                                                                                                                                                                                                                                                                                                                                                                                                                                                                                                                                                                                                                                                                                                                                                                                                                                                                                                                                                                                                                                                                                                                                                                                                                                                                                                                                                                                                                                                                                                                                                                                                                                                                                                                                                                                                                                                                                                                                                                                                                                                                                                                                                                                                                                                                                                                                                                                                                                                                                                                                                                                                                                                                                                                                                                                                                                                                                                                                                                                                                                                                                                                                                                                                                                                                                                                                                                                                                                                                                                                                                                                                                                                                                                                                                                                                                                                                                                                                                                                                                                                                                                                                                                                                                                                                                                                                                                                                                                                                                                                                                                                                                                                                                                                                                                                                                                                                                                                                                                                                                                                                                                                                                                                                                                                                                                                                                                                                                                                                                                                                                                                                                                                                                                                                                                                                                                                                                                                                                                                                                                                                                                                                                                                                                                                                                                                                                                                                                                                                                                                                                                                                                                                                                                                                                                                                                                                                                                                                                                                                                                                                                                                                                                                                                                                                                                                                                                                                                                                                                                                                                                                                                                                                                                                                                                                                                                                                                                                                                                                                                                                                                                                                                                                                                                                                                                                                .anticon-github {
+        .anticon-github {
             // github is the only logo that doesn't have built-in padding, looks out of place
             font-size: calc(100% - 1px);
         }
@@ -2700,9 +2706,9 @@
     gap: 11px;
 
     border-top: 1px solid;
-        border-bottom: 1px solid;
-        border-color: hsl(216deg, 21%, 93%);
-        background: hsl(0deg 0% 97% / 50%);
+    border-bottom: 1px solid;
+    border-color: hsl(216deg, 21%, 93%);
+    background: hsl(0deg 0% 97% / 50%);
     font-family: 'Poppins', sans-serif;
     cursor: pointer;
     user-select: none;
@@ -3596,64 +3602,4 @@
             cursor: default;
         }
     }
-}
-<<<<<<< HEAD
-.iconSelectOption {
-    display: flex;
-    align-items: center;
-    gap: 6px;
-
-    svg {
-        height: 1.0em;
-        margin: 0;
-    }
-}
-
-.aclOperationSelect {
-    .ant-select-selector {
-        border-radius: 100px !important;
-        padding-inline: 10px !important;
-        // different padding on right side because icons unfortunately have built-in padding
-        padding-right: 12px !important;
-        // strangely the element already has some flex props properly configured, but it doesn't have display set
-        display: flex;
-
-        height: 25px !important;
-
-        .ant-select-selection-item{
-            display:flex;
-            line-height: normal;
-        }
-    }
-
-    &:not(.ant-select-borderless) .ant-select-selector {
-        background: hsla(0, 0%, 100%, 0.75);
-    }
-
-    .ant-select-disabled svg {
-        filter: grayscale(0.5);
-        opacity: .5;
-    }
-
-    &:not(:hover) {
-        .ant-select-selector {
-            background: transparent !important;
-            border-color: transparent !important;
-        }
-=======
-.expiringLicenses {
-    margin: 1em;
-    padding: 0.5em;
-    border: solid 2px #e142267a;
-    background: #e1422638;
-    color: #ff2f00;
-    font-weight: 500;
-
-    list-style: none;
-
-    li::before {
-        content: '-';
-        margin: .5em;
->>>>>>> 550e3d7a
-    }
 }